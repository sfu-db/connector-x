--- conflicted
+++ resolved
@@ -69,48 +69,40 @@
     }
 }
 
-<<<<<<< HEAD
-impl Parse<u64> for CSVSource {
-    fn parse(&mut self) -> Result<u64> {
-=======
-impl<T> Produce<T> for CSVSource
-where
-    T: FromStr + Default,
-{
-    fn produce(&mut self) -> Result<T> {
->>>>>>> 7bc72a0b
+impl Produce<u64> for CSVSource {
+    fn produce(&mut self) -> Result<u64> {
         let v: &str = self.records[self.counter / self.ncols][self.counter % self.ncols].as_ref();
         self.counter += 1;
         Ok(v.parse().unwrap_or_default())
     }
 }
 
-impl Parse<f64> for CSVSource {
-    fn parse(&mut self) -> Result<f64> {
+impl Produce<f64> for CSVSource {
+    fn produce(&mut self) -> Result<f64> {
         let v: &str = self.records[self.counter / self.ncols][self.counter % self.ncols].as_ref();
         self.counter += 1;
         Ok(v.parse().unwrap_or_default())
     }
 }
 
-impl Parse<bool> for CSVSource {
-    fn parse(&mut self) -> Result<bool> {
+impl Produce<bool> for CSVSource {
+    fn produce(&mut self) -> Result<bool> {
         let v: &str = self.records[self.counter / self.ncols][self.counter % self.ncols].as_ref();
         self.counter += 1;
         Ok(v.parse().unwrap_or_default())
     }
 }
 
-impl Parse<String> for CSVSource {
-    fn parse(&mut self) -> Result<String> {
+impl Produce<String> for CSVSource {
+    fn produce(&mut self) -> Result<String> {
         let v: &str = self.records[self.counter / self.ncols][self.counter % self.ncols].as_ref();
         self.counter += 1;
         Ok(String::from(v))
     }
 }
 
-impl Parse<Option<u64>> for CSVSource {
-    fn parse(&mut self) -> Result<Option<u64>> {
+impl Produce<Option<u64>> for CSVSource {
+    fn produce(&mut self) -> Result<Option<u64>> {
         let v: &str = self.records[self.counter / self.ncols][self.counter % self.ncols].as_ref();
         self.counter += 1;
         if v.is_empty() {
