--- conflicted
+++ resolved
@@ -6,10 +6,6 @@
 use r2d2::{Pool, PooledConnection};
 use r2d2_postgres::{postgres::NoTls, PostgresConnectionManager};
 use std::io::Read;
-<<<<<<< HEAD
-use std::str::FromStr;
-=======
->>>>>>> b5dee9b0
 
 type PgManager = PostgresConnectionManager<NoTls>;
 type PgConn = PooledConnection<PgManager>;
@@ -138,19 +134,4 @@
         }
         Ok(Some(v.parse().unwrap_or_default()))
     }
-<<<<<<< HEAD
-}
-
-// impl<T> Produce<T> for PostgresDataSource
-// where
-//     T: FromStr + Default,
-// {
-//     fn produce(&mut self) -> Result<T> {
-//         let v: &str = self.records[self.counter / self.ncols][self.counter % self.ncols].as_ref();
-//         self.counter += 1;
-//         Ok(v.parse().unwrap_or_default())
-//     }
-// }
-=======
-}
->>>>>>> b5dee9b0
+}