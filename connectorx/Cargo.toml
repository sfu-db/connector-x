--- conflicted
+++ resolved
@@ -7,11 +7,7 @@
 name = "connectorx"
 readme = "../README.md"
 repository = "https://github.com/sfu-db/connector-x"
-<<<<<<< HEAD
-version = "0.2.4-alpha.8"
-=======
 version = "0.2.4-alpha.9"
->>>>>>> 8fb2f23d
 
 
 [dependencies]
