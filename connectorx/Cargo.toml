[package]
authors = ["SFU Database System Lab <dsl.cs.sfu@gmail.com>"]
description = "Load data from databases to dataframes, the fastest way."
documentation = "https://docs.rs/connectorx"
edition = "2018"
license = "MIT"
name = "connectorx"
readme = "../README.md"
repository = "https://github.com/sfu-db/connector-x"
<<<<<<< HEAD
version = "0.2.4-alpha.1"
=======
version = "0.2.3"
>>>>>>> 5292bba8

[dependencies]
anyhow = "1"
fehler = "1"
itertools = "0.10"
log = "0.4"
rayon = "1"
sqlparser = "0.11"
thiserror = "1"

arrow = {version = "5", optional = true}
arrow2 = {git = "https://github.com/jorgecarleitao/arrow2", rev = "70562fac652a0dab08b4b7bf3d86d2d808ea98e6", version = "0.7.0", optional = true, default-features = false}
bb8 = {version = "0.7", optional = true}
bb8-tiberius = {version = "0.5", optional = true}
chrono = {version = "0.4", optional = true}
csv = {version = "1", optional = true}
fallible-streaming-iterator = {version = "0.1", optional = true}
futures = {version = "0.3", optional = true}
gcp-bigquery-client = {version = "0.10.0", optional = true}
hex = {version = "0.4", optional = true}
native-tls = {version = "0.2", optional = true}
ndarray = {version = "0.15", optional = true}
num-traits = {version = "0.2", optional = true}
owning_ref = {version = "0.4", optional = true}
oracle = {version = "0.5", optional = true}
polars = {git = "https://github.com/pola-rs/polars", rev = "dd70f3167f53e4ba59a0fe9c2f8aca18cdbb6b0d", version = "0.17", optional = true}
postgres = {version = "0.19", features = ["with-chrono-0_4", "with-uuid-0_8", "with-serde_json-1"], optional = true}
postgres-native-tls = {version = "0.5", optional = true}
r2d2 = {version = "0.8", optional = true}
r2d2-oracle = {version = "0.5.0", features = ["chrono"], optional = true}
r2d2_mysql = {version = "21.0", optional = true}
r2d2_postgres = {version = "0.18.1", optional = true}
r2d2_sqlite = {version = "0.18", optional = true}
regex = {version = "1", optional = true}
rusqlite = {version = "0.25", features = ["column_decltype", "chrono", "bundled"], optional = true}
rust_decimal = {version = "1", features = ["db-postgres"], optional = true}
serde_json = {version = "1", optional = true}
tiberius = {version = "0.5", features = ["rust_decimal", "chrono"], optional = true}
tokio = {version = "1", features = ["rt", "rt-multi-thread", "net"], optional = true}
url = {version = "2", optional = true}
urlencoding = {version = "2.1", optional = true}
uuid = {version = "0.8", optional = true}

[lib]
crate-type = ["cdylib", "rlib"]
name = "connectorx"

[dev-dependencies]
criterion = "0.3"
env_logger = "0.9"
iai = "0.1"
pprof = {version = "0.5", features = ["flamegraph"]}

[features]
all = ["src_sqlite", "src_postgres", "src_mysql", "src_mssql", "src_oracle", "src_bigquery", "src_csv", "src_dummy", "dst_arrow", "dst_arrow2"]
branch = []
default = ["fptr"]
dst_arrow = ["arrow", "chrono"]
dst_arrow2 = ["arrow2", "chrono", "polars"]
fptr = []
src_csv = ["csv", "regex", "chrono"]
src_dummy = ["num-traits", "chrono"]
src_mssql = ["rust_decimal", "num-traits", "chrono", "tiberius", "bb8-tiberius", "bb8", "tokio", "url", "uuid", "owning_ref", "futures", "urlencoding"]
src_mysql = ["r2d2_mysql", "rust_decimal", "num-traits", "chrono", "serde_json", "r2d2"]
src_oracle = ["oracle", "r2d2-oracle", "chrono", "r2d2", "urlencoding", "url"]
src_postgres = [
  "postgres",
  "r2d2_postgres",
  "postgres-native-tls",
  "csv",
  "hex",
  "serde_json",
  "uuid",
  "rust_decimal",
  "num-traits",
  "chrono",
  "r2d2",
  "url",
  "native-tls",
]
src_sqlite = ["rusqlite", "r2d2_sqlite", "fallible-streaming-iterator", "owning_ref", "chrono", "r2d2"]
src_bigquery = ["gcp-bigquery-client", "serde_json", "url", "tokio"]
[package.metadata.docs.rs]
features = ["all"]<|MERGE_RESOLUTION|>--- conflicted
+++ resolved
@@ -7,11 +7,8 @@
 name = "connectorx"
 readme = "../README.md"
 repository = "https://github.com/sfu-db/connector-x"
-<<<<<<< HEAD
 version = "0.2.4-alpha.1"
-=======
-version = "0.2.3"
->>>>>>> 5292bba8
+
 
 [dependencies]
 anyhow = "1"
