--- conflicted
+++ resolved
@@ -31,17 +31,13 @@
 native-tls = {version = "0.2", optional = true}
 ndarray = {version = "0.15", optional = true}
 num-traits = {version = "0.2", optional = true}
-<<<<<<< HEAD
-openssl = {version = "0.10.38", optional = true}
-owning_ref = {version = "0.4", optional = true}
-=======
->>>>>>> 6c8558cf
+openssl = {version = "0.10", optional = true}
 oracle = {version = "0.5", optional = true}
 owning_ref = {version = "0.4", optional = true}
 polars = {git = "https://github.com/pola-rs/polars", rev = "d7bc52e1d9b984e521094bc926e214b8fef417c8", optional = true}
 postgres = {version = "0.19", features = ["with-chrono-0_4", "with-uuid-0_8", "with-serde_json-1"], optional = true}
 postgres-native-tls = {version = "0.5", optional = true}
-postgres-openssl = {version = "0.5.0", optional = true}
+postgres-openssl = {version = "0.5", optional = true}
 r2d2 = {version = "0.8", optional = true}
 r2d2-oracle = {version = "0.5.0", features = ["chrono"], optional = true}
 r2d2_mysql = {version = "21.0", optional = true}
