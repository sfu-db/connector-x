[package]
authors = ["SFU Database System Lab <dsl.cs.sfu@gmail.com>"]
description = "Load data from databases to dataframes, the fastest way."
documentation = "https://docs.rs/connectorx"
edition = "2018"
license = "MIT"
name = "connectorx"
readme = "../README.md"
repository = "https://github.com/sfu-db/connector-x"
<<<<<<< HEAD
version = "0.3.1"
=======
version = "0.3.2-alpha.1"
>>>>>>> f060ede0

[dependencies]
anyhow = "1"
fehler = "1"
itertools = "0.10"
log = "0.4"
rayon = "1"
sqlparser = "0.11"
thiserror = "1"
url = "2"
owning_ref = "0.4"
serde_json = "1"
chrono = "0.4"

<<<<<<< HEAD
arrow = {version = "22", optional = true, features = ["prettyprint"]}
=======
arrow = {version = "26", optional = true, features = ["prettyprint", "ffi"]}
>>>>>>> f060ede0
arrow2 = {version = "0.10", default-features = false, optional = true}
bb8 = {version = "0.7", optional = true}
bb8-tiberius = {version = "0.5", optional = true}
csv = {version = "1", optional = true}
fallible-streaming-iterator = {version = "0.1", optional = true}
futures = {version = "0.3", optional = true}
gcp-bigquery-client = {version = "0.13.0", optional = true}
hex = {version = "0.4", optional = true}
native-tls = {version = "0.2", optional = true}
ndarray = {version = "0.15", optional = true}
num-traits = {version = "0.2", optional = true}
openssl = {version = "0.10", optional = true}
oracle = {version = "0.5", optional = true}
polars = {version = "0.20", optional = true}
postgres = {version = "0.19", features = ["with-chrono-0_4", "with-uuid-0_8", "with-serde_json-1"], optional = true}
postgres-native-tls = {version = "0.5", optional = true}
postgres-openssl = {version = "0.5", optional = true}
mysql_common = {version = "0.29", features = ["chrono"], optional = true}
r2d2 = {version = "0.8", optional = true}
r2d2-oracle = {version = "0.5.0", features = ["chrono"], optional = true}
r2d2_mysql = {version = "23", optional = true}
r2d2_postgres = {version = "0.18.1", optional = true}
r2d2_sqlite = {version = "0.20.0", optional = true}
regex = {version = "1", optional = true}
rusqlite = {version = "0.27.0", features = ["column_decltype", "chrono", "bundled"], optional = true}
rust_decimal = {version = "1", features = ["db-postgres"], optional = true}
rust_decimal_macros = {version = "1", optional = true}
tiberius = {version = "0.5", features = ["rust_decimal", "chrono"], optional = true}
tokio = {version = "1", features = ["rt", "rt-multi-thread", "net"], optional = true}
tokio-util = {version = "0.6", optional = true}
urlencoding = {version = "2.1", optional = true}
uuid = {version = "0.8", optional = true}
j4rs = {version = "0.13", optional = true}
<<<<<<< HEAD
datafusion = {version = "12", optional = true}
=======
datafusion = {version = "14", optional = true}
>>>>>>> f060ede0

[lib]
crate-type = ["cdylib", "rlib"]
name = "connectorx"

[dev-dependencies]
criterion = "0.3"
env_logger = "0.9"
iai = "0.1"
pprof = {version = "0.5", features = ["flamegraph"]}

[features]
all = ["src_sqlite", "src_postgres", "src_mysql", "src_mssql", "src_oracle", "src_bigquery", "src_csv", "src_dummy", "dst_arrow", "dst_arrow2", "federation"]
branch = []
default = ["fptr"]
dst_arrow = ["arrow"]
dst_arrow2 = ["arrow2", "polars"]
fptr = []
src_bigquery = ["gcp-bigquery-client", "tokio"]
src_csv = ["csv", "regex"]
src_dummy = ["num-traits"]
src_mssql = ["rust_decimal", "num-traits", "tiberius", "bb8-tiberius", "bb8", "tokio", "tokio-util", "uuid", "futures", "urlencoding"]
src_mysql = ["r2d2_mysql", "mysql_common", "rust_decimal", "num-traits", "r2d2"]
src_oracle = ["oracle", "r2d2-oracle","r2d2", "urlencoding"]
src_postgres = [
  "postgres",
  "r2d2_postgres",
  "postgres-native-tls",
  "csv",
  "hex",
  "uuid",
  "rust_decimal",
  "rust_decimal_macros",
  "num-traits",
  "r2d2",
  "native-tls",
  "openssl",
  "postgres-openssl",
]
src_sqlite = ["rusqlite", "r2d2_sqlite", "fallible-streaming-iterator", "r2d2", "urlencoding"]
federation = ["datafusion", "j4rs", "tokio"]
[package.metadata.docs.rs]
features = ["all"]<|MERGE_RESOLUTION|>--- conflicted
+++ resolved
@@ -7,11 +7,7 @@
 name = "connectorx"
 readme = "../README.md"
 repository = "https://github.com/sfu-db/connector-x"
-<<<<<<< HEAD
-version = "0.3.1"
-=======
 version = "0.3.2-alpha.1"
->>>>>>> f060ede0
 
 [dependencies]
 anyhow = "1"
@@ -26,11 +22,7 @@
 serde_json = "1"
 chrono = "0.4"
 
-<<<<<<< HEAD
-arrow = {version = "22", optional = true, features = ["prettyprint"]}
-=======
 arrow = {version = "26", optional = true, features = ["prettyprint", "ffi"]}
->>>>>>> f060ede0
 arrow2 = {version = "0.10", default-features = false, optional = true}
 bb8 = {version = "0.7", optional = true}
 bb8-tiberius = {version = "0.5", optional = true}
@@ -64,11 +56,7 @@
 urlencoding = {version = "2.1", optional = true}
 uuid = {version = "0.8", optional = true}
 j4rs = {version = "0.13", optional = true}
-<<<<<<< HEAD
-datafusion = {version = "12", optional = true}
-=======
 datafusion = {version = "14", optional = true}
->>>>>>> f060ede0
 
 [lib]
 crate-type = ["cdylib", "rlib"]
