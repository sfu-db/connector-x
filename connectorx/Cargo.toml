--- conflicted
+++ resolved
@@ -7,11 +7,7 @@
 name = "connectorx"
 readme = "../README.md"
 repository = "https://github.com/sfu-db/connector-x"
-<<<<<<< HEAD
-version = "0.2.4-alpha.6"
-=======
 version = "0.2.4-alpha.7"
->>>>>>> 3cca3a34
 
 
 [dependencies]
