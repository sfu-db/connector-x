[package]
authors = ["SFU Database System Lab <dsl.cs.sfu@gmail.com>"]
description = "Load data from databases to dataframes, the fastest way."
documentation = "https://docs.rs/connectorx"
edition = "2018"
license = "MIT"
name = "connectorx"
readme = "../README.md"
repository = "https://github.com/sfu-db/connector-x"
version = "0.3.2"

[dependencies]
anyhow = "1"
fehler = "1"
itertools = "0.10"
log = "0.4"
rayon = "1"
sqlparser = "0.11"
thiserror = "1"
url = "2"
owning_ref = "0.4"
serde_json = "1"
chrono = "0.4"

<<<<<<< HEAD
arrow = {version = "40", optional = true, features = ["prettyprint", "ffi"]}
arrow2 = {version = "0.10", default-features = false, optional = true}
=======
arrow = {version = "26", optional = true, features = ["prettyprint", "ffi"]}
arrow2 = {workspace = true, default-features = false, optional = true}
>>>>>>> 60fe6481
bb8 = {version = "0.7", optional = true}
bb8-tiberius = {version = "0.5", optional = true}
csv = {version = "1", optional = true}
fallible-streaming-iterator = {version = "0.1", optional = true}
futures = {version = "0.3", optional = true}
gcp-bigquery-client = {version = "0.13.0", optional = true}
hex = {version = "0.4", optional = true}
native-tls = {version = "0.2", optional = true}
ndarray = {version = "0.15", optional = true}
num-traits = {version = "0.2", optional = true}
openssl = {version = "0.10", optional = true}
oracle = {version = "0.5", optional = true}
polars = {version = "0.32", optional = true, features=["dtype-u8", "dtype-u16"]}
postgres = {version = "0.19", features = ["with-chrono-0_4", "with-uuid-0_8", "with-serde_json-1"], optional = true}
postgres-native-tls = {version = "0.5", optional = true}
postgres-openssl = {version = "0.5", optional = true}
mysql_common = {version = "0.29", features = ["chrono"], optional = true}
r2d2 = {version = "0.8", optional = true}
r2d2-oracle = {version = "0.5.0", features = ["chrono"], optional = true}
r2d2_mysql = {version = "23", optional = true}
r2d2_postgres = {version = "0.18.1", optional = true}
r2d2_sqlite = {version = "0.20.0", optional = true}
regex = {version = "1", optional = true}
rusqlite = {version = "0.27.0", features = ["column_decltype", "chrono", "bundled"], optional = true}
rust_decimal = {version = "1", features = ["db-postgres"], optional = true}
rust_decimal_macros = {version = "1", optional = true}
tiberius = {version = "0.5", features = ["rust_decimal", "chrono", "integrated-auth-gssapi"], optional = true}
tokio = {version = "1", features = ["rt", "rt-multi-thread", "net"], optional = true}
tokio-util = {version = "0.6", optional = true}
urlencoding = {version = "2.1", optional = true}
uuid = {version = "0.8", optional = true}
j4rs = {version = "0.15", optional = true}
datafusion = {version = "26", optional = true}

[lib]
crate-type = ["cdylib", "rlib"]
name = "connectorx"

[dev-dependencies]
criterion = "0.3"
env_logger = "0.9"
iai = "0.1"
pprof = {version = "0.5", features = ["flamegraph"]}

[features]
all = ["src_sqlite", "src_postgres", "src_mysql", "src_mssql", "src_oracle", "src_bigquery", "src_csv", "src_dummy", "dst_arrow", "dst_arrow2", "federation", "fed_exec"]
branch = []
default = ["fptr"]
dst_arrow = ["arrow"]
dst_arrow2 = ["polars", "arrow2"]
fptr = []
src_bigquery = ["gcp-bigquery-client", "tokio"]
src_csv = ["csv", "regex"]
src_dummy = ["num-traits"]
src_mssql = ["rust_decimal", "num-traits", "tiberius", "bb8-tiberius", "bb8", "tokio", "tokio-util", "uuid", "futures", "urlencoding"]
src_mysql = ["r2d2_mysql", "mysql_common", "rust_decimal", "num-traits", "r2d2"]
src_oracle = ["oracle", "r2d2-oracle","r2d2", "urlencoding"]
src_postgres = [
  "postgres",
  "r2d2_postgres",
  "postgres-native-tls",
  "csv",
  "hex",
  "uuid",
  "rust_decimal",
  "rust_decimal_macros",
  "num-traits",
  "r2d2",
  "native-tls",
  "openssl",
  "postgres-openssl",
]
src_sqlite = ["rusqlite", "r2d2_sqlite", "fallible-streaming-iterator", "r2d2", "urlencoding"]
federation = ["j4rs"]
fed_exec = ["datafusion", "tokio"]
integrated-auth-gssapi = ["tiberius/integrated-auth-gssapi"]

[package.metadata.docs.rs]
features = ["all"]<|MERGE_RESOLUTION|>--- conflicted
+++ resolved
@@ -22,13 +22,8 @@
 serde_json = "1"
 chrono = "0.4"
 
-<<<<<<< HEAD
-arrow = {version = "40", optional = true, features = ["prettyprint", "ffi"]}
-arrow2 = {version = "0.10", default-features = false, optional = true}
-=======
-arrow = {version = "26", optional = true, features = ["prettyprint", "ffi"]}
+arrow = {workspace = true, optional = true}
 arrow2 = {workspace = true, default-features = false, optional = true}
->>>>>>> 60fe6481
 bb8 = {version = "0.7", optional = true}
 bb8-tiberius = {version = "0.5", optional = true}
 csv = {version = "1", optional = true}
