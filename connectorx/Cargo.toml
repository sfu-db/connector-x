[package]
authors = ["SFU Database System Lab <dsl.cs.sfu@gmail.com>"]
description = "Load data from databases to dataframes, the fastest way."
documentation = "https://docs.rs/connectorx"
edition = "2018"
license = "MIT"
name = "connectorx"
readme = "../README.md"
repository = "https://github.com/sfu-db/connector-x"
version = "0.4.1-alpha1"

[dependencies]
anyhow = "1"
fehler = "1"
itertools = "0.11"
log = "0.4"
rayon = "1"
sqlparser = "0.37"
thiserror = "1"
url = "2"
owning_ref = "0.4"
serde_json = "1"
chrono = "0.4"

arrow = {workspace = true, optional = true}
polars = {workspace = true, optional = true, features=["dtype-u8", "dtype-u16", "lazy"]}
polars-arrow = {workspace = true, optional = true}
<<<<<<< HEAD
bb8 = {version = "0.7", optional = true}
bb8-tiberius = {version = "0.8", optional = true}
=======
polars_old = { package = "polars", version = "0.32", optional = true, features=["dtype-u8", "dtype-u16"]}
bb8 = {version = "0.8", optional = true}
bb8-tiberius = {version = "0.11", optional = true}
>>>>>>> a72a83ca
csv = {version = "1", optional = true}
fallible-streaming-iterator = {version = "0.1", optional = true}
futures = {version = "0.3", optional = true}
gcp-bigquery-client = {version = "0.13.0", optional = true}
hex = {version = "0.4", optional = true}
native-tls = {version = "0.2", optional = true}
num-traits = {version = "0.2", optional = true}
openssl = {version = "0.10", optional = true, features = ["vendored"]}
oracle = {version = "0.5", optional = true}
postgres = {version = "0.19", features = ["with-chrono-0_4", "with-uuid-0_8", "with-serde_json-1"], optional = true}
postgres-native-tls = {version = "0.5", optional = true}
postgres-openssl = {version = "0.5", optional = true}
mysql_common = {version = "0.29", features = ["chrono"], optional = true}
r2d2 = {version = "0.8", optional = true}
r2d2-oracle = {version = "0.6", features = ["chrono"], optional = true}
r2d2_mysql = {version = "23", optional = true}
r2d2_postgres = {version = "0.18.1", optional = true}
r2d2_sqlite = {version = "0.23.0", optional = true}
regex = {version = "1", optional = true}
rusqlite = {version = "0.30.0", features = ["column_decltype", "chrono", "bundled"], optional = true}
rust_decimal = {version = "1", features = ["db-postgres"], optional = true}
rust_decimal_macros = {version = "1", optional = true}
tiberius = {version = "0.9", features = ["rust_decimal", "chrono", "integrated-auth-gssapi"], optional = true}
tokio = {version = "1", features = ["rt", "rt-multi-thread", "net"], optional = true}
tokio-util = {version = "0.6", optional = true}
urlencoding = {version = "2.1", optional = true}
uuid = {version = "0.8", optional = true}
j4rs = {version = "0.17", optional = true}
datafusion = {version = "44", optional = true}
prusto = {version = "0.5.2", optional = true}
serde = {version = "1", optional = true}

[lib]
crate-type = ["cdylib", "rlib"]
name = "connectorx"

[dev-dependencies]
criterion = "0.3"
env_logger = "0.9"
iai = "0.1"
pprof = {version = "0.5", features = ["flamegraph"]}

[features]
all = ["src_sqlite", "src_postgres", "src_mysql", "src_mssql", "src_oracle", "src_bigquery", "src_csv", "src_dummy", "src_trino", "dst_arrow", "dst_polars", "federation", "fed_exec"]
branch = []
default = ["fptr"]
dst_arrow = ["arrow"]
dst_polars = ["dst_arrow", "polars", "polars-arrow"]
fptr = []
src_bigquery = ["gcp-bigquery-client", "tokio"]
src_csv = ["csv", "regex"]
src_dummy = ["num-traits"]
src_mssql = ["rust_decimal", "num-traits", "tiberius", "bb8-tiberius", "bb8", "tokio", "tokio-util", "uuid", "futures", "urlencoding"]
src_mysql = ["r2d2_mysql", "mysql_common", "rust_decimal", "num-traits", "r2d2"]
src_oracle = ["oracle", "r2d2-oracle","r2d2", "urlencoding"]
src_postgres = [
  "postgres",
  "r2d2_postgres",
  "postgres-native-tls",
  "csv",
  "hex",
  "uuid",
  "rust_decimal",
  "rust_decimal_macros",
  "num-traits",
  "r2d2",
  "native-tls",
  "openssl",
  "postgres-openssl",
]
src_sqlite = ["rusqlite", "r2d2_sqlite", "fallible-streaming-iterator", "r2d2", "urlencoding"]
src_trino = ["prusto", "uuid", "urlencoding", "rust_decimal", "tokio", "num-traits", "serde"]
federation = ["j4rs"]
fed_exec = ["datafusion", "tokio"]
integrated-auth-gssapi = ["tiberius/integrated-auth-gssapi"]

[package.metadata.docs.rs]
features = ["all"]<|MERGE_RESOLUTION|>--- conflicted
+++ resolved
@@ -25,14 +25,9 @@
 arrow = {workspace = true, optional = true}
 polars = {workspace = true, optional = true, features=["dtype-u8", "dtype-u16", "lazy"]}
 polars-arrow = {workspace = true, optional = true}
-<<<<<<< HEAD
-bb8 = {version = "0.7", optional = true}
-bb8-tiberius = {version = "0.8", optional = true}
-=======
 polars_old = { package = "polars", version = "0.32", optional = true, features=["dtype-u8", "dtype-u16"]}
 bb8 = {version = "0.8", optional = true}
 bb8-tiberius = {version = "0.11", optional = true}
->>>>>>> a72a83ca
 csv = {version = "1", optional = true}
 fallible-streaming-iterator = {version = "0.1", optional = true}
 futures = {version = "0.3", optional = true}
