use crate::data_order::DataOrder;
use crate::errors::{ConnectorAgentError, Result};
use crate::sources::{PartitionParser, Produce, Source, SourcePartition};
use crate::sources::sql::{limit1_query, count_query, get_limit};

use r2d2::{Pool, PooledConnection};
use r2d2_mysql::{mysql::{consts::ColumnType, Opts, OptsBuilder, prelude::Queryable}, MysqlConnectionManager};

use sql::{count_query, get_limit, limit1_query};
use std::marker::PhantomData;

pub use typesystem::MysqlTypeSystem;

mod typesystem;

type MysqlManager = MysqlConnectionManager;
type MysqlConn = PooledConnection<MysqlManager>;

pub struct MysqlSource {
    pool: Pool<MysqlManager>,
    queries: Vec<String>,
    names: Vec<String>,
    schema: Vec<MysqlTypeSystem>,
    buf_size: usize,
}

impl MysqlSource {
    pub fn new(conn: &str, nconn: usize) -> Result<Self> {
        let manager = MysqlConnectionManager::new(OptsBuilder::from_opts(Opts::from_url(&conn).unwrap()));
<<<<<<< HEAD
        let pool = r2d2::Pool::builder().max_size(4).build(manager).unwrap();
=======
        let pool = r2d2::Pool::builder().max_size(nconn as u32).build(manager).unwrap();
>>>>>>> 9ab86f1d

        Ok(Self {
            pool,
            queries: vec![],
            names: vec![],
            schema: vec![],
            buf_size: 32,
        })
    }

    pub fn buf_size(&mut self, buf_size: usize) {
        self.buf_size = buf_size;
    }
}

impl Source for MysqlSource
where
<<<<<<< HEAD
    MysqlSourcePartition: SourcePartition<TypeSystem = MysqlTypeSystem>,
=======
    MysqlSourcePartition: SourcePartition<TypeSystem = MysqlTypeSystem>, // 1
>>>>>>> 9ab86f1d
    P: Send,
{
    const DATA_ORDERS: &'static [DataOrder] = &[DataOrder::RowMajor];
    type Partition = MysqlSourcePartition;               // 2
    type TypeSystem = MysqlTypeSystem;                      // 3

    fn set_data_order(&mut self, data_order: DataOrder) -> Result<()> {
        if !matches!(data_order, DataOrder::RowMajor) {
            throw!(ConnectorAgentError::UnsupportedDataOrder(data_order));
        }
        Ok(())
    }

    fn set_queries<Q: AsRef<str>>(&mut self, queries: &[Q]) {
        self.queries = queries.iter().map(|q| q.as_ref().to_string()).collect();
    }

    fn fetch_metadata(&mut self) -> Result<()> {
        assert!(self.queries.len() != 0);

        let mut conn = self.pool.get()?;
        let mut success = false;
        let mut error = None;
        for query in &self.queries {
            // assuming all the partition queries yield same schema
            match conn.query_first(&limit1_query(query)?[..]) { // &limit1_query(query)?[..]这个还没理解
                Ok(row) => {
                    // let (names, types) = row // 获得这一行的names和types
                    //     .columns_ref()
                    //     .into_iter()
                    //     .map(|col| {
                    //         (
                    //             col.name().to_string(),
                    //             PostgresTypeSystem::from(col.type_()),
                    //         )
                    //     })
                    //     .unzip();
                    self.names = vec!["test_int", "test_float"];  //names;
                    self.schema = vec![ColumnType::MYSQL_TYPE_LONG,
                                       ColumnType::MYSQL_TYPE_DOUBLE];          //types;

                    success = true;
                    break;
                }
                Err(e) => {
                    debug!("cannot get metadata for '{}', try next query: {}", query, e);
                    error = Some(e);
                }
            }
        }

        if !success {
            throw!(anyhow!(
                "Cannot get metadata for the queries, last error: {:?}",
                error
            ))
        }

        Ok(())
    }

    fn names(&self) -> Vec<String> {
        self.names.clone()
    }

    fn schema(&self) -> Vec<Self::TypeSystem> {
        self.schema.clone()
    }

    fn partition(self) -> Result<Vec<Self::Partition>> {
        let mut ret = vec![];
        for query in self.queries {
            let conn = self.pool.get()?;
            ret.push(MysqlSourcePartition::<P>::new(
                conn,
                &query,
                &self.schema,
                self.buf_size,
            ));
        }
        Ok(ret)
    }
}

pub struct MysqlSourcePartition {
    conn: MysqlConn,
    query: String,
    schema: Vec<MysqlTypeSystem>,  // 5
    nrows: usize,
    ncols: usize,
    buf_size: usize,
    // _protocol: PhantomData<P>,
}

impl MysqlSourcePartition {
    pub fn new(conn: PgConn, query: &str, schema: &[MysqlTypeSystem], buf_size: usize) -> Self {
        Self {
            conn,
            query: query.to_string(),
            schema: schema.to_vec(),
            nrows: 0,
            ncols: schema.len(),
            buf_size,
            // _protocol: PhantomData,
        }
    }
}

impl SourcePartition for MysqlSourcePartition {
    type TypeSystem = MysqlTypeSystem;
    type Parser<'a> = PostgresBinarySourcePartitionParser<'a>;

    fn prepare(&mut self) -> Result<()> {
        self.nrows = match get_limit(&self.query)? {
            None => {
                let row = self.conn.query_first(&count_query(&self.query)?)?; // 这里我应该写错的
                row.get::<_, i64>(0) as usize
            }
            Some(n) => n,
        };
        Ok(())
    }

    fn parser(&mut self) -> Result<Self::Parser<'_>> {
        let reader = self.conn.query(&*query)?; // unless reading the data, it seems like issue the query is fast
        let pg_schema: Vec<_> = self.schema.iter().map(|&dt| dt.into()).collect();
        let iter = BinaryCopyOutIter::new(reader, &pg_schema);

        Ok(PostgresBinarySourcePartitionParser::new(
            iter,
            &self.schema,
            self.buf_size,
        ))
    }

    fn nrows(&self) -> usize {
        self.nrows
    }

    fn ncols(&self) -> usize {
        self.ncols
    }
}

pub struct PostgresBinarySourcePartitionParser<'a> {
    iter: BinaryCopyOutIter<'a>,
    buf_size: usize,
    rowbuf: Vec<BinaryCopyOutRow>,
    ncols: usize,
    current_col: usize,
    current_row: usize,
}

impl<'a> PostgresBinarySourcePartitionParser<'a> {
    pub fn new(
        iter: BinaryCopyOutIter<'a>,
        schema: &[MysqlTypeSystem],
        buf_size: usize,
    ) -> Self {
        Self {
            iter,
            buf_size,
            rowbuf: Vec::with_capacity(buf_size),
            ncols: schema.len(),
            current_row: 0,
            current_col: 0,
        }
    }

    fn next_loc(&mut self) -> Result<(usize, usize)> {
        if self.current_row >= self.rowbuf.len() {
            if !self.rowbuf.is_empty() {
                self.rowbuf.drain(..);
            }

            for _ in 0..self.buf_size {
                match self.iter.next()? {
                    Some(row) => {
                        self.rowbuf.push(row);
                    }
                    None => break,
                }
            }

            if self.rowbuf.is_empty() {
                throw!(anyhow!("Postgres EOF"));
            }
            self.current_row = 0;
            self.current_col = 0;
        }

        let ret = (self.current_row, self.current_col);
        self.current_row += (self.current_col + 1) / self.ncols;
        self.current_col = (self.current_col + 1) % self.ncols;
        Ok(ret)
    }
}
<|MERGE_RESOLUTION|>--- conflicted
+++ resolved
@@ -27,12 +27,7 @@
 impl MysqlSource {
     pub fn new(conn: &str, nconn: usize) -> Result<Self> {
         let manager = MysqlConnectionManager::new(OptsBuilder::from_opts(Opts::from_url(&conn).unwrap()));
-<<<<<<< HEAD
-        let pool = r2d2::Pool::builder().max_size(4).build(manager).unwrap();
-=======
         let pool = r2d2::Pool::builder().max_size(nconn as u32).build(manager).unwrap();
->>>>>>> 9ab86f1d
-
         Ok(Self {
             pool,
             queries: vec![],
@@ -49,16 +44,12 @@
 
 impl Source for MysqlSource
 where
-<<<<<<< HEAD
     MysqlSourcePartition: SourcePartition<TypeSystem = MysqlTypeSystem>,
-=======
-    MysqlSourcePartition: SourcePartition<TypeSystem = MysqlTypeSystem>, // 1
->>>>>>> 9ab86f1d
     P: Send,
 {
     const DATA_ORDERS: &'static [DataOrder] = &[DataOrder::RowMajor];
-    type Partition = MysqlSourcePartition;               // 2
-    type TypeSystem = MysqlTypeSystem;                      // 3
+    type Partition = MysqlSourcePartition;
+    type TypeSystem = MysqlTypeSystem;
 
     fn set_data_order(&mut self, data_order: DataOrder) -> Result<()> {
         if !matches!(data_order, DataOrder::RowMajor) {
