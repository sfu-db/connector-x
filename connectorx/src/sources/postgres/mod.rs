//! Source implementation for Postgres database, including the TLS support (client only).

mod connection;
mod errors;
mod typesystem;

pub use self::errors::PostgresSourceError;
pub use connection::rewrite_tls_args;
pub use typesystem::PostgresTypeSystem;

use crate::constants::DB_BUFFER_SIZE;
use crate::{
    data_order::DataOrder,
    errors::ConnectorXError,
    sources::{PartitionParser, Produce, Source, SourcePartition},
    sql::{count_query, get_limit, CXQuery},
};
use chrono::{DateTime, NaiveDate, NaiveDateTime, NaiveTime, Utc};
use csv::{ReaderBuilder, StringRecord, StringRecordsIntoIter};
use fehler::{throw, throws};
use hex::decode;
use postgres::{
    binary_copy::{BinaryCopyOutIter, BinaryCopyOutRow},
    fallible_iterator::FallibleIterator,
    tls::{MakeTlsConnect, TlsConnect},
    Config, CopyOutReader, Row, RowIter, Socket,
};
use r2d2::{Pool, PooledConnection};
use r2d2_postgres::PostgresConnectionManager;
use rust_decimal::Decimal;
use serde_json::{from_str, Value};
use sqlparser::dialect::PostgreSqlDialect;
use std::convert::TryFrom;
use std::marker::PhantomData;
use uuid::Uuid;

/// Protocol - Binary based bulk load
pub enum BinaryProtocol {}

/// Protocol - CSV based bulk load
pub enum CSVProtocol {}

/// Protocol - use Cursor
pub enum CursorProtocol {}

type PgManager<C> = PostgresConnectionManager<C>;
type PgConn<C> = PooledConnection<PgManager<C>>;

pub struct PostgresSource<P, C>
where
    C: MakeTlsConnect<Socket> + Clone + 'static + Sync + Send,
    C::TlsConnect: Send,
    C::Stream: Send,
    <C::TlsConnect as TlsConnect<Socket>>::Future: Send,
{
    pool: Pool<PgManager<C>>,
    origin_query: Option<String>,
    queries: Vec<CXQuery<String>>,
    names: Vec<String>,
    schema: Vec<PostgresTypeSystem>,
    _protocol: PhantomData<P>,
}

impl<P, C> PostgresSource<P, C>
where
    C: MakeTlsConnect<Socket> + Clone + 'static + Sync + Send,
    C::TlsConnect: Send,
    C::Stream: Send,
    <C::TlsConnect as TlsConnect<Socket>>::Future: Send,
{
    #[throws(PostgresSourceError)]
    pub fn new(config: Config, tls: C, nconn: usize) -> Self {
        let manager = PostgresConnectionManager::new(config, tls);
        let pool = Pool::builder().max_size(nconn as u32).build(manager)?;

        Self {
            pool,
            origin_query: None,
            queries: vec![],
            names: vec![],
            schema: vec![],
            _protocol: PhantomData,
        }
    }
}

impl<P, C> Source for PostgresSource<P, C>
where
    PostgresSourcePartition<P, C>:
        SourcePartition<TypeSystem = PostgresTypeSystem, Error = PostgresSourceError>,
    P: Send,
    C: MakeTlsConnect<Socket> + Clone + 'static + Sync + Send,
    C::TlsConnect: Send,
    C::Stream: Send,
    <C::TlsConnect as TlsConnect<Socket>>::Future: Send,
{
    const DATA_ORDERS: &'static [DataOrder] = &[DataOrder::RowMajor];
    type Partition = PostgresSourcePartition<P, C>;
    type TypeSystem = PostgresTypeSystem;
    type Error = PostgresSourceError;

    #[throws(PostgresSourceError)]
    fn set_data_order(&mut self, data_order: DataOrder) {
        if !matches!(data_order, DataOrder::RowMajor) {
            throw!(ConnectorXError::UnsupportedDataOrder(data_order));
        }
    }

    fn set_queries<Q: ToString>(&mut self, queries: &[CXQuery<Q>]) {
        self.queries = queries.iter().map(|q| q.map(Q::to_string)).collect();
    }

    fn set_origin_query(&mut self, query: Option<String>) {
        self.origin_query = query;
    }

    #[throws(PostgresSourceError)]
    fn fetch_metadata(&mut self) {
        assert!(!self.queries.is_empty());

        let mut conn = self.pool.get()?;
        let first_query = &self.queries[0];

        let stmt = conn.prepare(first_query.as_str())?;

        let (names, types) = stmt
            .columns()
            .iter()
            .map(|col| {
                (
                    col.name().to_string(),
                    PostgresTypeSystem::from(col.type_()),
                )
            })
            .unzip();

        self.names = names;
        self.schema = types;
    }

    #[throws(PostgresSourceError)]
    fn result_rows(&mut self) -> Option<usize> {
        match &self.origin_query {
            Some(q) => {
                let cxq = CXQuery::Naked(q.clone());
                let dialect = PostgreSqlDialect {};
                let nrows = match get_limit(&cxq, &dialect)? {
                    None => {
                        let mut conn = self.pool.get()?;
                        let row = conn.query_one(count_query(&cxq, &dialect)?.as_str(), &[])?;
                        row.get::<_, i64>(0) as usize
                    }
                    Some(n) => n,
                };
                Some(nrows)
            }
            None => None,
        }
    }

    fn names(&self) -> Vec<String> {
        self.names.clone()
    }

    fn schema(&self) -> Vec<Self::TypeSystem> {
        self.schema.clone()
    }

    #[throws(PostgresSourceError)]
    fn partition(self) -> Vec<Self::Partition> {
        let mut ret = vec![];
        for query in self.queries {
            let conn = self.pool.get()?;

            ret.push(PostgresSourcePartition::<P, C>::new(
                conn,
                &query,
                &self.schema,
            ));
        }
        ret
    }
}

pub struct PostgresSourcePartition<P, C>
where
    C: MakeTlsConnect<Socket> + Clone + 'static + Sync + Send,
    C::TlsConnect: Send,
    C::Stream: Send,
    <C::TlsConnect as TlsConnect<Socket>>::Future: Send,
{
    conn: PgConn<C>,
    query: CXQuery<String>,
    schema: Vec<PostgresTypeSystem>,
    nrows: usize,
    ncols: usize,
    _protocol: PhantomData<P>,
}

impl<P, C> PostgresSourcePartition<P, C>
where
    C: MakeTlsConnect<Socket> + Clone + 'static + Sync + Send,
    C::TlsConnect: Send,
    C::Stream: Send,
    <C::TlsConnect as TlsConnect<Socket>>::Future: Send,
{
    pub fn new(conn: PgConn<C>, query: &CXQuery<String>, schema: &[PostgresTypeSystem]) -> Self {
        Self {
            conn,
            query: query.clone(),
            schema: schema.to_vec(),
            nrows: 0,
            ncols: schema.len(),
            _protocol: PhantomData,
        }
    }

    #[throws(PostgresSourceError)]
    pub fn get_total_rows(&mut self) -> usize {
        let dialect = PostgreSqlDialect {};
        let row = self
            .conn
            .query_one(count_query(&self.query, &dialect)?.as_str(), &[])?;

        let num_rows = match get_limit(&self.query, &dialect)? {
            None => {
                let col_type = PostgresTypeSystem::from(row.columns()[0].type_());
                match col_type {
                    PostgresTypeSystem::Int2(_) => convert_row::<i16>(&row) as usize,
                    PostgresTypeSystem::Int4(_) => convert_row::<i32>(&row) as usize,
                    PostgresTypeSystem::Int8(_) => convert_row::<i64>(&row) as usize,
                    _ => throw!(anyhow!(
                        "The result of the count query was not an int, aborting."
                    )),
                }
            }
            Some(n) => n,
        };
        num_rows
    }
}

impl<C> SourcePartition for PostgresSourcePartition<BinaryProtocol, C>
where
    C: MakeTlsConnect<Socket> + Clone + 'static + Sync + Send,
    C::TlsConnect: Send,
    C::Stream: Send,
    <C::TlsConnect as TlsConnect<Socket>>::Future: Send,
{
    type TypeSystem = PostgresTypeSystem;
    type Parser<'a> = PostgresBinarySourcePartitionParser<'a>;
    type Error = PostgresSourceError;

    #[throws(PostgresSourceError)]
<<<<<<< HEAD
    fn result_rows(&mut self) -> () {
        let dialect = PostgreSqlDialect {};
        self.nrows = match get_limit(&self.query, &dialect)? {
            None => {
                let row = self
                    .conn
                    .query_one(count_query(&self.query, &dialect)?.as_str(), &[])?;
                row.get::<_, i64>(0) as usize
            }
            Some(n) => n,
        };
=======
    fn prepare(&mut self) {
        self.nrows = self.get_total_rows()?;
>>>>>>> 1fba7391
    }

    #[throws(PostgresSourceError)]
    fn parser(&mut self) -> Self::Parser<'_> {
        let query = format!("COPY ({}) TO STDOUT WITH BINARY", self.query);
        let reader = self.conn.copy_out(&*query)?; // unless reading the data, it seems like issue the query is fast
        let pg_schema: Vec<_> = self.schema.iter().map(|&dt| dt.into()).collect();
        let iter = BinaryCopyOutIter::new(reader, &pg_schema);

        PostgresBinarySourcePartitionParser::new(iter, &self.schema)
    }

    fn nrows(&self) -> usize {
        self.nrows
    }

    fn ncols(&self) -> usize {
        self.ncols
    }
}

impl<C> SourcePartition for PostgresSourcePartition<CSVProtocol, C>
where
    C: MakeTlsConnect<Socket> + Clone + 'static + Sync + Send,
    C::TlsConnect: Send,
    C::Stream: Send,
    <C::TlsConnect as TlsConnect<Socket>>::Future: Send,
{
    type TypeSystem = PostgresTypeSystem;
    type Parser<'a> = PostgresCSVSourceParser<'a>;
    type Error = PostgresSourceError;

    #[throws(PostgresSourceError)]
<<<<<<< HEAD
    fn result_rows(&mut self) {
        let row = self.conn.query_one(
            count_query(&self.query, &PostgreSqlDialect {})?.as_str(),
            &[],
        )?;
        self.nrows = row.get::<_, i64>(0) as usize;
=======
    fn prepare(&mut self) {
        self.nrows = self.get_total_rows()?;
>>>>>>> 1fba7391
    }

    #[throws(PostgresSourceError)]
    fn parser(&mut self) -> Self::Parser<'_> {
        let query = format!("COPY ({}) TO STDOUT WITH CSV", self.query);
        let reader = self.conn.copy_out(&*query)?; // unless reading the data, it seems like issue the query is fast
        let iter = ReaderBuilder::new()
            .has_headers(false)
            .from_reader(reader)
            .into_records();

        PostgresCSVSourceParser::new(iter, &self.schema)
    }

    fn nrows(&self) -> usize {
        self.nrows
    }

    fn ncols(&self) -> usize {
        self.ncols
    }
}

// take a row and unwrap the interior field from column 0
fn convert_row<'b, R: TryFrom<usize> + postgres::types::FromSql<'b> + Clone>(row: &'b Row) -> R {
    let nrows: Option<R> = row.get(0);
    nrows.expect("Could not parse int result from count_query")
}

impl<C> SourcePartition for PostgresSourcePartition<CursorProtocol, C>
where
    C: MakeTlsConnect<Socket> + Clone + 'static + Sync + Send,
    C::TlsConnect: Send,
    C::Stream: Send,
    <C::TlsConnect as TlsConnect<Socket>>::Future: Send,
{
    type TypeSystem = PostgresTypeSystem;
    type Parser<'a> = PostgresRawSourceParser<'a>;
    type Error = PostgresSourceError;

    #[throws(PostgresSourceError)]
<<<<<<< HEAD
    fn result_rows(&mut self) {
        let row = self.conn.query_one(
            count_query(&self.query, &PostgreSqlDialect {})?.as_str(),
            &[],
        )?;
        self.nrows = row.get::<_, i64>(0) as usize;
=======
    fn prepare(&mut self) {
        self.nrows = self.get_total_rows()?;
>>>>>>> 1fba7391
    }

    #[throws(PostgresSourceError)]
    fn parser(&mut self) -> Self::Parser<'_> {
        let iter = self
            .conn
            .query_raw::<_, bool, _>(self.query.as_str(), vec![])?; // unless reading the data, it seems like issue the query is fast
        PostgresRawSourceParser::new(iter, &self.schema)
    }

    fn nrows(&self) -> usize {
        self.nrows
    }

    fn ncols(&self) -> usize {
        self.ncols
    }
}
pub struct PostgresBinarySourcePartitionParser<'a> {
    iter: BinaryCopyOutIter<'a>,
    rowbuf: Vec<BinaryCopyOutRow>,
    ncols: usize,
    current_col: usize,
    current_row: usize,
}

impl<'a> PostgresBinarySourcePartitionParser<'a> {
    pub fn new(iter: BinaryCopyOutIter<'a>, schema: &[PostgresTypeSystem]) -> Self {
        Self {
            iter,
            rowbuf: Vec::with_capacity(DB_BUFFER_SIZE),
            ncols: schema.len(),
            current_row: 0,
            current_col: 0,
        }
    }

    #[throws(PostgresSourceError)]
    fn next_loc(&mut self) -> (usize, usize) {
        let ret = (self.current_row, self.current_col);
        self.current_row += (self.current_col + 1) / self.ncols;
        self.current_col = (self.current_col + 1) % self.ncols;
        ret
    }
}

impl<'a> PartitionParser<'a> for PostgresBinarySourcePartitionParser<'a> {
    type TypeSystem = PostgresTypeSystem;
    type Error = PostgresSourceError;

    #[throws(PostgresSourceError)]
    fn fetch_next(&mut self) -> (usize, bool) {
        if !self.rowbuf.is_empty() {
            self.rowbuf.drain(..);
        }
        for _ in 0..DB_BUFFER_SIZE {
            match self.iter.next()? {
                Some(row) => {
                    self.rowbuf.push(row);
                }
                None => break,
            }
        }
        self.current_row = 0;
        self.current_col = 0;
        (self.rowbuf.len(), self.rowbuf.len() < DB_BUFFER_SIZE)
    }
}

macro_rules! impl_produce {
    ($($t: ty,)+) => {
        $(
            impl<'r, 'a> Produce<'r, $t> for PostgresBinarySourcePartitionParser<'a> {
                type Error = PostgresSourceError;

                #[throws(PostgresSourceError)]
                fn produce(&'r mut self) -> $t {
                    let (ridx, cidx) = self.next_loc()?;
                    let row = &self.rowbuf[ridx];
                    let val = row.try_get(cidx)?;
                    val
                }
            }

            impl<'r, 'a> Produce<'r, Option<$t>> for PostgresBinarySourcePartitionParser<'a> {
                type Error = PostgresSourceError;

                #[throws(PostgresSourceError)]
                fn produce(&'r mut self) -> Option<$t> {
                    let (ridx, cidx) = self.next_loc()?;
                    let row = &self.rowbuf[ridx];
                    let val = row.try_get(cidx)?;
                    val
                }
            }
        )+
    };
}

impl_produce!(
    i8,
    i16,
    i32,
    i64,
    f32,
    f64,
    Decimal,
    Vec<i16>,
    Vec<i32>,
    Vec<i64>,
    Vec<f32>,
    Vec<f64>,
    Vec<Decimal>,
    bool,
    &'r str,
    Vec<u8>,
    NaiveTime,
    NaiveDateTime,
    DateTime<Utc>,
    NaiveDate,
    Uuid,
    Value,
);

pub struct PostgresCSVSourceParser<'a> {
    iter: StringRecordsIntoIter<CopyOutReader<'a>>,
    rowbuf: Vec<StringRecord>,
    ncols: usize,
    current_col: usize,
    current_row: usize,
}

impl<'a> PostgresCSVSourceParser<'a> {
    pub fn new(
        iter: StringRecordsIntoIter<CopyOutReader<'a>>,
        schema: &[PostgresTypeSystem],
    ) -> Self {
        Self {
            iter,
            rowbuf: Vec::with_capacity(DB_BUFFER_SIZE),
            ncols: schema.len(),
            current_row: 0,
            current_col: 0,
        }
    }

    #[throws(PostgresSourceError)]
    fn next_loc(&mut self) -> (usize, usize) {
        let ret = (self.current_row, self.current_col);
        self.current_row += (self.current_col + 1) / self.ncols;
        self.current_col = (self.current_col + 1) % self.ncols;
        ret
    }
}

impl<'a> PartitionParser<'a> for PostgresCSVSourceParser<'a> {
    type Error = PostgresSourceError;
    type TypeSystem = PostgresTypeSystem;

    #[throws(PostgresSourceError)]
    fn fetch_next(&mut self) -> (usize, bool) {
        if !self.rowbuf.is_empty() {
            self.rowbuf.drain(..);
        }
        for _ in 0..DB_BUFFER_SIZE {
            if let Some(row) = self.iter.next() {
                self.rowbuf.push(row?);
            } else {
                break;
            }
        }
        self.current_row = 0;
        self.current_col = 0;
        (self.rowbuf.len(), self.rowbuf.len() < DB_BUFFER_SIZE)
    }
}

macro_rules! impl_csv_produce {
    ($($t: ty,)+) => {
        $(
            impl<'r, 'a> Produce<'r, $t> for PostgresCSVSourceParser<'a> {
                type Error = PostgresSourceError;

                #[throws(PostgresSourceError)]
                fn produce(&'r mut self) -> $t {
                    let (ridx, cidx) = self.next_loc()?;
                    self.rowbuf[ridx][cidx].parse().map_err(|_| {
                        ConnectorXError::cannot_produce::<$t>(Some(self.rowbuf[ridx][cidx].into()))
                    })?
                }
            }

            impl<'r, 'a> Produce<'r, Option<$t>> for PostgresCSVSourceParser<'a> {
                type Error = PostgresSourceError;

                #[throws(PostgresSourceError)]
                fn produce(&'r mut self) -> Option<$t> {
                    let (ridx, cidx) = self.next_loc()?;
                    match &self.rowbuf[ridx][cidx][..] {
                        "" => None,
                        v => Some(v.parse().map_err(|_| {
                            ConnectorXError::cannot_produce::<$t>(Some(self.rowbuf[ridx][cidx].into()))
                        })?),
                    }
                }
            }
        )+
    };
}

impl_csv_produce!(i8, i16, i32, i64, f32, f64, Decimal, Uuid,);

macro_rules! impl_csv_vec_produce {
    ($($t: ty,)+) => {
        $(
            impl<'r, 'a> Produce<'r, Vec<$t>> for PostgresCSVSourceParser<'a> {
                type Error = PostgresSourceError;

                #[throws(PostgresSourceError)]
                fn produce(&mut self) -> Vec<$t> {
                    let (ridx, cidx) = self.next_loc()?;
                    let s = &self.rowbuf[ridx][cidx][..];
                    match s {
                        "{}" => vec![],
                        _ if s.len() < 3 => throw!(ConnectorXError::cannot_produce::<$t>(Some(s.into()))),
                        s => s[1..s.len() - 1]
                            .split(",")
                            .map(|v| {
                                v.parse()
                                    .map_err(|_| ConnectorXError::cannot_produce::<$t>(Some(s.into())))
                            })
                            .collect::<Result<Vec<$t>, ConnectorXError>>()?,
                    }
                }
            }

            impl<'r, 'a> Produce<'r, Option<Vec<$t>>> for PostgresCSVSourceParser<'a> {
                type Error = PostgresSourceError;

                #[throws(PostgresSourceError)]
                fn produce(&mut self) -> Option<Vec<$t>> {
                    let (ridx, cidx) = self.next_loc()?;
                    let s = &self.rowbuf[ridx][cidx][..];
                    match s {
                        "" => None,
                        "{}" => Some(vec![]),
                        _ if s.len() < 3 => throw!(ConnectorXError::cannot_produce::<$t>(Some(s.into()))),
                        s => Some(
                            s[1..s.len() - 1]
                                .split(",")
                                .map(|v| {
                                    v.parse()
                                        .map_err(|_| ConnectorXError::cannot_produce::<$t>(Some(s.into())))
                                })
                                .collect::<Result<Vec<$t>, ConnectorXError>>()?,
                        ),
                    }
                }
            }
        )+
    };
}

impl_csv_vec_produce!(i8, i16, i32, i64, f32, f64, Decimal,);

impl<'r, 'a> Produce<'r, bool> for PostgresCSVSourceParser<'a> {
    type Error = PostgresSourceError;

    #[throws(PostgresSourceError)]
    fn produce(&mut self) -> bool {
        let (ridx, cidx) = self.next_loc()?;
        let ret = match &self.rowbuf[ridx][cidx][..] {
            "t" => true,
            "f" => false,
            _ => throw!(ConnectorXError::cannot_produce::<bool>(Some(
                self.rowbuf[ridx][cidx].into()
            ))),
        };
        ret
    }
}

impl<'r, 'a> Produce<'r, Option<bool>> for PostgresCSVSourceParser<'a> {
    type Error = PostgresSourceError;

    #[throws(PostgresSourceError)]
    fn produce(&mut self) -> Option<bool> {
        let (ridx, cidx) = self.next_loc()?;
        let ret = match &self.rowbuf[ridx][cidx][..] {
            "" => None,
            "t" => Some(true),
            "f" => Some(false),
            _ => throw!(ConnectorXError::cannot_produce::<bool>(Some(
                self.rowbuf[ridx][cidx].into()
            ))),
        };
        ret
    }
}

impl<'r, 'a> Produce<'r, DateTime<Utc>> for PostgresCSVSourceParser<'a> {
    type Error = PostgresSourceError;

    #[throws(PostgresSourceError)]
    fn produce(&mut self) -> DateTime<Utc> {
        let (ridx, cidx) = self.next_loc()?;
        let s: &str = &self.rowbuf[ridx][cidx][..];
        // postgres csv return example: 1970-01-01 00:00:01+00
        format!("{}:00", s).parse().map_err(|_| {
            ConnectorXError::cannot_produce::<DateTime<Utc>>(Some(self.rowbuf[ridx][cidx].into()))
        })?
    }
}

impl<'r, 'a> Produce<'r, Option<DateTime<Utc>>> for PostgresCSVSourceParser<'a> {
    type Error = PostgresSourceError;

    #[throws(PostgresSourceError)]
    fn produce(&mut self) -> Option<DateTime<Utc>> {
        let (ridx, cidx) = self.next_loc()?;
        match &self.rowbuf[ridx][cidx][..] {
            "" => None,
            v => {
                // postgres csv return example: 1970-01-01 00:00:01+00
                Some(format!("{}:00", v).parse().map_err(|_| {
                    ConnectorXError::cannot_produce::<DateTime<Utc>>(Some(v.into()))
                })?)
            }
        }
    }
}

impl<'r, 'a> Produce<'r, NaiveDate> for PostgresCSVSourceParser<'a> {
    type Error = PostgresSourceError;

    #[throws(PostgresSourceError)]
    fn produce(&mut self) -> NaiveDate {
        let (ridx, cidx) = self.next_loc()?;
        NaiveDate::parse_from_str(&self.rowbuf[ridx][cidx], "%Y-%m-%d").map_err(|_| {
            ConnectorXError::cannot_produce::<NaiveDate>(Some(self.rowbuf[ridx][cidx].into()))
        })?
    }
}

impl<'r, 'a> Produce<'r, Option<NaiveDate>> for PostgresCSVSourceParser<'a> {
    type Error = PostgresSourceError;

    #[throws(PostgresSourceError)]
    fn produce(&mut self) -> Option<NaiveDate> {
        let (ridx, cidx) = self.next_loc()?;
        match &self.rowbuf[ridx][cidx][..] {
            "" => None,
            v => Some(
                NaiveDate::parse_from_str(v, "%Y-%m-%d")
                    .map_err(|_| ConnectorXError::cannot_produce::<NaiveDate>(Some(v.into())))?,
            ),
        }
    }
}

impl<'r, 'a> Produce<'r, NaiveDateTime> for PostgresCSVSourceParser<'a> {
    type Error = PostgresSourceError;

    #[throws(PostgresSourceError)]
    fn produce(&mut self) -> NaiveDateTime {
        let (ridx, cidx) = self.next_loc()?;
        NaiveDateTime::parse_from_str(&self.rowbuf[ridx][cidx], "%Y-%m-%d %H:%M:%S").map_err(
            |_| {
                ConnectorXError::cannot_produce::<NaiveDateTime>(Some(
                    self.rowbuf[ridx][cidx].into(),
                ))
            },
        )?
    }
}

impl<'r, 'a> Produce<'r, Option<NaiveDateTime>> for PostgresCSVSourceParser<'a> {
    type Error = PostgresSourceError;

    #[throws(PostgresSourceError)]
    fn produce(&mut self) -> Option<NaiveDateTime> {
        let (ridx, cidx) = self.next_loc()?;
        match &self.rowbuf[ridx][cidx][..] {
            "" => None,
            v => Some(
                NaiveDateTime::parse_from_str(v, "%Y-%m-%d %H:%M:%S").map_err(|_| {
                    ConnectorXError::cannot_produce::<NaiveDateTime>(Some(v.into()))
                })?,
            ),
        }
    }
}

impl<'r, 'a> Produce<'r, NaiveTime> for PostgresCSVSourceParser<'a> {
    type Error = PostgresSourceError;

    #[throws(PostgresSourceError)]
    fn produce(&mut self) -> NaiveTime {
        let (ridx, cidx) = self.next_loc()?;
        NaiveTime::parse_from_str(&self.rowbuf[ridx][cidx], "%H:%M:%S").map_err(|_| {
            ConnectorXError::cannot_produce::<NaiveTime>(Some(self.rowbuf[ridx][cidx].into()))
        })?
    }
}

impl<'r, 'a> Produce<'r, Option<NaiveTime>> for PostgresCSVSourceParser<'a> {
    type Error = PostgresSourceError;

    #[throws(PostgresSourceError)]
    fn produce(&mut self) -> Option<NaiveTime> {
        let (ridx, cidx) = self.next_loc()?;
        match &self.rowbuf[ridx][cidx][..] {
            "" => None,
            v => Some(
                NaiveTime::parse_from_str(v, "%H:%M:%S")
                    .map_err(|_| ConnectorXError::cannot_produce::<NaiveTime>(Some(v.into())))?,
            ),
        }
    }
}

impl<'r, 'a> Produce<'r, &'r str> for PostgresCSVSourceParser<'a> {
    type Error = PostgresSourceError;

    #[throws(PostgresSourceError)]
    fn produce(&'r mut self) -> &'r str {
        let (ridx, cidx) = self.next_loc()?;
        &self.rowbuf[ridx][cidx]
    }
}

impl<'r, 'a> Produce<'r, Option<&'r str>> for PostgresCSVSourceParser<'a> {
    type Error = PostgresSourceError;

    #[throws(PostgresSourceError)]
    fn produce(&'r mut self) -> Option<&'r str> {
        let (ridx, cidx) = self.next_loc()?;
        match &self.rowbuf[ridx][cidx][..] {
            "" => None,
            v => Some(v),
        }
    }
}

impl<'r, 'a> Produce<'r, Vec<u8>> for PostgresCSVSourceParser<'a> {
    type Error = PostgresSourceError;

    #[throws(PostgresSourceError)]
    fn produce(&'r mut self) -> Vec<u8> {
        let (ridx, cidx) = self.next_loc()?;
        decode(&self.rowbuf[ridx][cidx][2..])? // escape \x in the beginning
    }
}

impl<'r, 'a> Produce<'r, Option<Vec<u8>>> for PostgresCSVSourceParser<'a> {
    type Error = PostgresSourceError;

    #[throws(PostgresSourceError)]
    fn produce(&'r mut self) -> Option<Vec<u8>> {
        let (ridx, cidx) = self.next_loc()?;
        match &self.rowbuf[ridx][cidx] {
            // escape \x in the beginning, empty if None
            "" => None,
            v => Some(decode(&v[2..])?),
        }
    }
}

impl<'r, 'a> Produce<'r, Value> for PostgresCSVSourceParser<'a> {
    type Error = PostgresSourceError;

    #[throws(PostgresSourceError)]
    fn produce(&'r mut self) -> Value {
        let (ridx, cidx) = self.next_loc()?;
        let v = &self.rowbuf[ridx][cidx];
        from_str(v).map_err(|_| ConnectorXError::cannot_produce::<Value>(Some(v.into())))?
    }
}

impl<'r, 'a> Produce<'r, Option<Value>> for PostgresCSVSourceParser<'a> {
    type Error = PostgresSourceError;

    #[throws(PostgresSourceError)]
    fn produce(&'r mut self) -> Option<Value> {
        let (ridx, cidx) = self.next_loc()?;

        match &self.rowbuf[ridx][cidx][..] {
            "" => None,
            v => {
                from_str(v).map_err(|_| ConnectorXError::cannot_produce::<Value>(Some(v.into())))?
            }
        }
    }
}

pub struct PostgresRawSourceParser<'a> {
    iter: RowIter<'a>,
    rowbuf: Vec<Row>,
    ncols: usize,
    current_col: usize,
    current_row: usize,
}

impl<'a> PostgresRawSourceParser<'a> {
    pub fn new(iter: RowIter<'a>, schema: &[PostgresTypeSystem]) -> Self {
        Self {
            iter,
            rowbuf: Vec::with_capacity(DB_BUFFER_SIZE),
            ncols: schema.len(),
            current_row: 0,
            current_col: 0,
        }
    }

    #[throws(PostgresSourceError)]
    fn next_loc(&mut self) -> (usize, usize) {
        let ret = (self.current_row, self.current_col);
        self.current_row += (self.current_col + 1) / self.ncols;
        self.current_col = (self.current_col + 1) % self.ncols;
        ret
    }
}

impl<'a> PartitionParser<'a> for PostgresRawSourceParser<'a> {
    type TypeSystem = PostgresTypeSystem;
    type Error = PostgresSourceError;

    #[throws(PostgresSourceError)]
    fn fetch_next(&mut self) -> (usize, bool) {
        if !self.rowbuf.is_empty() {
            self.rowbuf.drain(..);
        }
        for _ in 0..DB_BUFFER_SIZE {
            if let Some(row) = self.iter.next()? {
                self.rowbuf.push(row);
            } else {
                break;
            }
        }
        self.current_row = 0;
        self.current_col = 0;
        (self.rowbuf.len(), self.rowbuf.len() < DB_BUFFER_SIZE)
    }
}

macro_rules! impl_produce {
    ($($t: ty,)+) => {
        $(
            impl<'r, 'a> Produce<'r, $t> for PostgresRawSourceParser<'a> {
                type Error = PostgresSourceError;

                #[throws(PostgresSourceError)]
                fn produce(&'r mut self) -> $t {
                    let (ridx, cidx) = self.next_loc()?;
                    let row = &self.rowbuf[ridx];
                    let val = row.try_get(cidx)?;
                    val
                }
            }

            impl<'r, 'a> Produce<'r, Option<$t>> for PostgresRawSourceParser<'a> {
                type Error = PostgresSourceError;

                #[throws(PostgresSourceError)]
                fn produce(&'r mut self) -> Option<$t> {
                    let (ridx, cidx) = self.next_loc()?;
                    let row = &self.rowbuf[ridx];
                    let val = row.try_get(cidx)?;
                    val
                }
            }
        )+
    };
}

impl_produce!(
    i8,
    i16,
    i32,
    i64,
    f32,
    f64,
    Decimal,
    Vec<i16>,
    Vec<i32>,
    Vec<i64>,
    Vec<f32>,
    Vec<f64>,
    Vec<Decimal>,
    bool,
    &'r str,
    Vec<u8>,
    NaiveTime,
    NaiveDateTime,
    DateTime<Utc>,
    NaiveDate,
    Uuid,
    Value,
);<|MERGE_RESOLUTION|>--- conflicted
+++ resolved
@@ -15,6 +15,7 @@
     sources::{PartitionParser, Produce, Source, SourcePartition},
     sql::{count_query, get_limit, CXQuery},
 };
+use anyhow::anyhow;
 use chrono::{DateTime, NaiveDate, NaiveDateTime, NaiveTime, Utc};
 use csv::{ReaderBuilder, StringRecord, StringRecordsIntoIter};
 use fehler::{throw, throws};
@@ -46,6 +47,40 @@
 type PgManager<C> = PostgresConnectionManager<C>;
 type PgConn<C> = PooledConnection<PgManager<C>>;
 
+// take a row and unwrap the interior field from column 0
+fn convert_row<'b, R: TryFrom<usize> + postgres::types::FromSql<'b> + Clone>(row: &'b Row) -> R {
+    let nrows: Option<R> = row.get(0);
+    nrows.expect("Could not parse int result from count_query")
+}
+
+#[throws(PostgresSourceError)]
+fn get_total_rows<C>(conn: &mut PgConn<C>, query: &CXQuery<String>) -> usize
+where
+    C: MakeTlsConnect<Socket> + Clone + 'static + Sync + Send,
+    C::TlsConnect: Send,
+    C::Stream: Send,
+    <C::TlsConnect as TlsConnect<Socket>>::Future: Send,
+{
+    let dialect = PostgreSqlDialect {};
+
+    let num_rows = match get_limit(query, &dialect)? {
+        None => {
+            let row = conn.query_one(count_query(query, &dialect)?.as_str(), &[])?;
+            let col_type = PostgresTypeSystem::from(row.columns()[0].type_());
+            match col_type {
+                PostgresTypeSystem::Int2(_) => convert_row::<i16>(&row) as usize,
+                PostgresTypeSystem::Int4(_) => convert_row::<i32>(&row) as usize,
+                PostgresTypeSystem::Int8(_) => convert_row::<i64>(&row) as usize,
+                _ => throw!(anyhow!(
+                    "The result of the count query was not an int, aborting."
+                )),
+            }
+        }
+        Some(n) => n,
+    };
+    num_rows
+}
+
 pub struct PostgresSource<P, C>
 where
     C: MakeTlsConnect<Socket> + Clone + 'static + Sync + Send,
@@ -143,15 +178,8 @@
         match &self.origin_query {
             Some(q) => {
                 let cxq = CXQuery::Naked(q.clone());
-                let dialect = PostgreSqlDialect {};
-                let nrows = match get_limit(&cxq, &dialect)? {
-                    None => {
-                        let mut conn = self.pool.get()?;
-                        let row = conn.query_one(count_query(&cxq, &dialect)?.as_str(), &[])?;
-                        row.get::<_, i64>(0) as usize
-                    }
-                    Some(n) => n,
-                };
+                let mut conn = self.pool.get()?;
+                let nrows = get_total_rows(&mut conn, &cxq)?;
                 Some(nrows)
             }
             None => None,
@@ -214,30 +242,6 @@
             _protocol: PhantomData,
         }
     }
-
-    #[throws(PostgresSourceError)]
-    pub fn get_total_rows(&mut self) -> usize {
-        let dialect = PostgreSqlDialect {};
-        let row = self
-            .conn
-            .query_one(count_query(&self.query, &dialect)?.as_str(), &[])?;
-
-        let num_rows = match get_limit(&self.query, &dialect)? {
-            None => {
-                let col_type = PostgresTypeSystem::from(row.columns()[0].type_());
-                match col_type {
-                    PostgresTypeSystem::Int2(_) => convert_row::<i16>(&row) as usize,
-                    PostgresTypeSystem::Int4(_) => convert_row::<i32>(&row) as usize,
-                    PostgresTypeSystem::Int8(_) => convert_row::<i64>(&row) as usize,
-                    _ => throw!(anyhow!(
-                        "The result of the count query was not an int, aborting."
-                    )),
-                }
-            }
-            Some(n) => n,
-        };
-        num_rows
-    }
 }
 
 impl<C> SourcePartition for PostgresSourcePartition<BinaryProtocol, C>
@@ -252,22 +256,8 @@
     type Error = PostgresSourceError;
 
     #[throws(PostgresSourceError)]
-<<<<<<< HEAD
     fn result_rows(&mut self) -> () {
-        let dialect = PostgreSqlDialect {};
-        self.nrows = match get_limit(&self.query, &dialect)? {
-            None => {
-                let row = self
-                    .conn
-                    .query_one(count_query(&self.query, &dialect)?.as_str(), &[])?;
-                row.get::<_, i64>(0) as usize
-            }
-            Some(n) => n,
-        };
-=======
-    fn prepare(&mut self) {
-        self.nrows = self.get_total_rows()?;
->>>>>>> 1fba7391
+        self.nrows = get_total_rows(&mut self.conn, &self.query)?;
     }
 
     #[throws(PostgresSourceError)]
@@ -301,17 +291,8 @@
     type Error = PostgresSourceError;
 
     #[throws(PostgresSourceError)]
-<<<<<<< HEAD
     fn result_rows(&mut self) {
-        let row = self.conn.query_one(
-            count_query(&self.query, &PostgreSqlDialect {})?.as_str(),
-            &[],
-        )?;
-        self.nrows = row.get::<_, i64>(0) as usize;
-=======
-    fn prepare(&mut self) {
-        self.nrows = self.get_total_rows()?;
->>>>>>> 1fba7391
+        self.nrows = get_total_rows(&mut self.conn, &self.query)?;
     }
 
     #[throws(PostgresSourceError)]
@@ -333,12 +314,6 @@
     fn ncols(&self) -> usize {
         self.ncols
     }
-}
-
-// take a row and unwrap the interior field from column 0
-fn convert_row<'b, R: TryFrom<usize> + postgres::types::FromSql<'b> + Clone>(row: &'b Row) -> R {
-    let nrows: Option<R> = row.get(0);
-    nrows.expect("Could not parse int result from count_query")
 }
 
 impl<C> SourcePartition for PostgresSourcePartition<CursorProtocol, C>
@@ -353,17 +328,8 @@
     type Error = PostgresSourceError;
 
     #[throws(PostgresSourceError)]
-<<<<<<< HEAD
     fn result_rows(&mut self) {
-        let row = self.conn.query_one(
-            count_query(&self.query, &PostgreSqlDialect {})?.as_str(),
-            &[],
-        )?;
-        self.nrows = row.get::<_, i64>(0) as usize;
-=======
-    fn prepare(&mut self) {
-        self.nrows = self.get_total_rows()?;
->>>>>>> 1fba7391
+        self.nrows = get_total_rows(&mut self.conn, &self.query)?;
     }
 
     #[throws(PostgresSourceError)]
