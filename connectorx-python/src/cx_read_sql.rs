--- conflicted
+++ resolved
@@ -72,16 +72,6 @@
             &queries,
             pre_execution_queries.as_deref(),
         )?),
-<<<<<<< HEAD
-        "arrow2" => Ok(crate::arrow2::write_arrow(
-            py,
-            &source_conn,
-            origin_query,
-            &queries,
-            pre_execution_queries.as_deref(),
-        )?),
-=======
->>>>>>> 6443ad2e
         _ => Err(PyValueError::new_err(format!(
             "return type should be 'pandas' or 'arrow', got '{}'",
             return_type
