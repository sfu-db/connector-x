import os

import pandas as pd
import pytest
from pandas.testing import assert_frame_equal

from .. import read_sql


@pytest.fixture(scope="module")  # type: ignore
def postgres_url() -> str:
    conn = os.environ["POSTGRES_URL"]
    return conn


@pytest.fixture(scope="module")  # type: ignore
def postgres_url_tls() -> str:
    conn = os.environ["POSTGRES_URL_TLS"]
    return conn


@pytest.fixture(scope="module")  # type: ignore
def postgres_rootcert() -> str:
    cert = os.environ["POSTGRES_ROOTCERT"]
    return cert


@pytest.mark.xfail
def test_on_non_select(postgres_url: str) -> None:
    query = "CREATE TABLE non_select(id INTEGER NOT NULL)"
    df = read_sql(postgres_url, query)


def test_aggregation(postgres_url: str) -> None:
    query = "SELECT test_bool, SUM(test_float) FROM test_table GROUP BY test_bool"
    df = read_sql(postgres_url, query)
    expected = pd.DataFrame(
        index=range(3),
        data={
            "test_bool": pd.Series([None, False, True], dtype="boolean"),
            "sum": pd.Series([10.9, 5.2, -10.0], dtype="float64"),
        },
    )
    assert_frame_equal(df, expected, check_names=True)


def test_partition_on_aggregation(postgres_url: str) -> None:
    query = (
        "SELECT test_bool, SUM(test_int) AS test_int FROM test_table GROUP BY test_bool"
    )
    df = read_sql(postgres_url, query, partition_on="test_int", partition_num=2)
    expected = pd.DataFrame(
        index=range(3),
        data={
            "test_bool": pd.Series([None, False, True], dtype="boolean"),
            "test_int": pd.Series([4, 5, 1315], dtype="Int64"),
        },
    )
    df.sort_values(by="test_int", inplace=True, ignore_index=True)
    assert_frame_equal(df, expected, check_names=True)


def test_aggregation2(postgres_url: str) -> None:
    query = "select DISTINCT(test_bool) from test_table"
    df = read_sql(postgres_url, query)
    expected = pd.DataFrame(
        index=range(3),
        data={
            "test_bool": pd.Series([None, False, True], dtype="boolean"),
        },
    )
    assert_frame_equal(df, expected, check_names=True)


def test_partition_on_aggregation2(postgres_url: str) -> None:
    query = "select MAX(test_int), MIN(test_int) from test_table"
    df = read_sql(postgres_url, query, partition_on="max", partition_num=2)
    expected = pd.DataFrame(
        index=range(1),
        data={
            "max": pd.Series([1314], dtype="Int64"),
            "min": pd.Series([0], dtype="Int64"),
        },
    )
    assert_frame_equal(df, expected, check_names=True)


def test_udf(postgres_url: str) -> None:
    query = "select increment(test_int) as test_int from test_table ORDER BY test_int"
    df = read_sql(postgres_url, query, partition_on="test_int", partition_num=2)
    expected = pd.DataFrame(
        index=range(6),
        data={
            "test_int": pd.Series([1, 2, 3, 4, 5, 1315], dtype="Int64"),
        },
    )
    df = df.sort_values("test_int").reset_index(drop=True)
    assert_frame_equal(df, expected, check_names=True)


def test_manual_partition(postgres_url: str) -> None:

    queries = [
        "SELECT * FROM test_table WHERE test_int < 2",
        "SELECT * FROM test_table WHERE test_int >= 2",
    ]

    df = read_sql(postgres_url, query=queries)

    expected = pd.DataFrame(
        index=range(6),
        data={
            "test_int": pd.Series([0, 1, 2, 3, 4, 1314], dtype="Int64"),
            "test_nullint": pd.Series([5, 3, None, 7, 9, 2], dtype="Int64"),
            "test_str": pd.Series(
                ["a", "str1", "str2", "b", "c", None], dtype="object"
            ),
            "test_float": pd.Series([3.1, None, 2.2, 3, 7.8, -10], dtype="float64"),
            "test_bool": pd.Series(
                [None, True, False, False, None, True], dtype="boolean"
            ),
        },
    )
    df.sort_values(by="test_int", inplace=True, ignore_index=True)
    assert_frame_equal(df, expected, check_names=True)


def test_read_sql_without_partition(postgres_url: str) -> None:
    query = "SELECT * FROM test_table"
    df = read_sql(postgres_url, query)
    expected = pd.DataFrame(
        index=range(6),
        data={
            "test_int": pd.Series([1, 2, 0, 3, 4, 1314], dtype="Int64"),
            "test_nullint": pd.Series([3, None, 5, 7, 9, 2], dtype="Int64"),
            "test_str": pd.Series(
                ["str1", "str2", "a", "b", "c", None], dtype="object"
            ),
            "test_float": pd.Series([None, 2.2, 3.1, 3, 7.8, -10], dtype="float64"),
            "test_bool": pd.Series(
                [True, False, None, False, None, True], dtype="boolean"
            ),
        },
    )
    assert_frame_equal(df, expected, check_names=True)


def test_read_sql_with_partition(postgres_url: str) -> None:
    query = "SELECT * FROM test_table"
    df = read_sql(
        postgres_url,
        query,
        partition_on="test_int",
        partition_range=(0, 2000),
        partition_num=3,
    )
    expected = pd.DataFrame(
        index=range(6),
        data={
            "test_int": pd.Series([0, 1, 2, 3, 4, 1314], dtype="Int64"),
            "test_nullint": pd.Series([5, 3, None, 7, 9, 2], dtype="Int64"),
            "test_str": pd.Series(
                ["a", "str1", "str2", "b", "c", None], dtype="object"
            ),
            "test_float": pd.Series([3.1, None, 2.2, 3, 7.8, -10], dtype="float64"),
            "test_bool": pd.Series(
                [None, True, False, False, None, True], dtype="boolean"
            ),
        },
    )
    df.sort_values(by="test_int", inplace=True, ignore_index=True)
    assert_frame_equal(df, expected, check_names=True)


def test_read_sql_with_partition_without_partition_range(postgres_url: str) -> None:
    query = "SELECT * FROM test_table where test_float > 3"
    df = read_sql(
        postgres_url,
        query,
        partition_on="test_int",
        partition_num=3,
    )

    expected = pd.DataFrame(
        index=range(2),
        data={
            "test_int": pd.Series([0, 4], dtype="Int64"),
            "test_nullint": pd.Series([5, 9], dtype="Int64"),
            "test_str": pd.Series(["a", "c"], dtype="object"),
            "test_float": pd.Series([3.1, 7.8], dtype="float64"),
            "test_bool": pd.Series([None, None], dtype="boolean"),
        },
    )
    df.sort_values(by="test_int", inplace=True, ignore_index=True)
    assert_frame_equal(df, expected, check_names=True)


def test_read_sql_with_partition_and_selection(postgres_url: str) -> None:
    query = "SELECT * FROM test_table WHERE 1 = 3 OR 2 = 2"
    df = read_sql(
        postgres_url,
        query,
        partition_on="test_int",
        partition_range=(0, 2000),
        partition_num=3,
    )
    expected = pd.DataFrame(
        index=range(6),
        data={
            "test_int": pd.Series([0, 1, 2, 3, 4, 1314], dtype="Int64"),
            "test_nullint": pd.Series([5, 3, None, 7, 9, 2], dtype="Int64"),
            "test_str": pd.Series(
                ["a", "str1", "str2", "b", "c", None], dtype="object"
            ),
            "test_float": pd.Series([3.1, None, 2.2, 3, 7.8, -10], dtype="float64"),
            "test_bool": pd.Series(
                [None, True, False, False, None, True], dtype="boolean"
            ),
        },
    )
    df.sort_values(by="test_int", inplace=True, ignore_index=True)
    assert_frame_equal(df, expected, check_names=True)


def test_read_sql_with_partition_and_projection(postgres_url: str) -> None:
    query = "SELECT test_int, test_nullint, test_str FROM test_table"
    df = read_sql(
        postgres_url,
        query,
        partition_on="test_int",
        partition_range=(0, 2000),
        partition_num=3,
    )
    expected = pd.DataFrame(
        index=range(6),
        data={
            "test_int": pd.Series([0, 1, 2, 3, 4, 1314], dtype="Int64"),
            "test_nullint": pd.Series([5, 3, None, 7, 9, 2], dtype="Int64"),
            "test_str": pd.Series(
                ["a", "str1", "str2", "b", "c", None], dtype="object"
            ),
        },
    )
    df.sort_values(by="test_int", inplace=True, ignore_index=True)
    assert_frame_equal(df, expected, check_names=True)


def test_read_sql_with_partition_and_join(postgres_url: str) -> None:
    query = "SELECT T.test_int, T.test_bool, S.test_language FROM test_table T INNER JOIN test_str S ON T.test_int = S.id"
    df = read_sql(
        postgres_url,
        query,
        partition_on="test_int",
        partition_range=(0, 2000),
        partition_num=3,
    )
    expected = pd.DataFrame(
        index=range(5),
        data={
            "test_int": pd.Series([0, 1, 2, 3, 4], dtype="Int64"),
            "test_bool": pd.Series([None, True, False, False, None], dtype="boolean"),
            "test_language": pd.Series(
                ["English", "中文", "日本語", "русский", "Emoji"], dtype="object"
            ),
        },
    )
    df.sort_values(by="test_int", inplace=True, ignore_index=True)
    assert_frame_equal(df, expected, check_names=True)


def test_read_sql_with_partition_and_spja(postgres_url: str) -> None:
    query = "select test_bool, AVG(test_float) as avg, SUM(test_int) as sum from test_table as a, test_str as b where a.test_int = b.id AND test_nullint is not NULL GROUP BY test_bool ORDER BY sum"
    df = read_sql(postgres_url, query, partition_on="sum", partition_num=2)
    expected = pd.DataFrame(
        index=range(3),
        data={
            "test_bool": pd.Series([True, False, None], dtype="boolean"),
            "avg": pd.Series([None, 3, 5.45], dtype="float64"),
            "sum": pd.Series([1, 3, 4], dtype="Int64"),
        },
    )
    df.sort_values(by="sum", inplace=True, ignore_index=True)
    assert_frame_equal(df, expected, check_names=True)


def test_read_sql_on_utf8(postgres_url: str) -> None:
    query = "SELECT * FROM test_str"
    df = read_sql(postgres_url, query)
    expected = pd.DataFrame(
        index=range(9),
        data={
            "id": pd.Series([0, 1, 2, 3, 4, 5, 6, 7, 8], dtype="Int64"),
            "test_language": pd.Series(
                [
                    "English",
                    "中文",
                    "日本語",
                    "русский",
                    "Emoji",
                    "Latin1",
                    "Extra",
                    "Mixed",
                    "",
                ],
                dtype="object",
            ),
            "test_hello": pd.Series(
                [
                    "Hello",
                    "你好",
                    "こんにちは",
                    "Здра́вствуйте",
                    "😁😂😜",
                    "¥§¤®ð",
                    "y̆",
                    "Ha好ち😁ðy̆",
                    None,
                ],
                dtype="object",
            ),
        },
    )
    assert_frame_equal(df, expected, check_names=True)


def test_read_sql_with_index_col(postgres_url: str) -> None:
    query = "SELECT * FROM test_table"
    df = read_sql(postgres_url, query, index_col="test_int")
    expected = pd.DataFrame(
        data={
            "test_int": pd.Series([1, 2, 0, 3, 4, 1314], dtype="Int64"),
            "test_nullint": pd.Series([3, None, 5, 7, 9, 2], dtype="Int64"),
            "test_str": pd.Series(
                ["str1", "str2", "a", "b", "c", None], dtype="object"
            ),
            "test_float": pd.Series([None, 2.2, 3.1, 3, 7.8, -10], dtype="float64"),
            "test_bool": pd.Series(
                [True, False, None, False, None, True], dtype="boolean"
            ),
        },
    )
    expected.set_index("test_int", inplace=True)
    assert_frame_equal(df, expected, check_names=True)


def test_types_binary(postgres_url: str) -> None:
    query = "SELECT test_date, test_timestamp, test_timestamptz, test_int16, test_int64, test_float32, test_numeric, test_bpchar, test_char, test_varchar, test_uuid, test_time, test_json, test_jsonb, test_bytea, test_enum, test_f4array, test_f8array, test_narray, test_i2array, test_i4array, test_i8array FROM test_types"
<<<<<<< HEAD
    df = read_sql(postgres_url, query)
=======
    df = read_sql(postgres_url, query, partition_on="test_int16", partition_num=3)
>>>>>>> 1fba7391
    expected = pd.DataFrame(
        index=range(4),
        data={
            "test_date": pd.Series(
                ["1970-01-01", "2000-02-28", "2038-01-18", None], dtype="datetime64[ns]"
            ),
            "test_timestamp": pd.Series(
                [
                    "1970-01-01 00:00:01",
                    "2000-02-28 12:00:10",
                    "2038-01-18 23:59:59",
                    None,
                ],
                dtype="datetime64[ns]",
            ),
            "test_timestamptz": pd.Series(
                [
                    "1970-01-01 00:00:01",
                    "2000-02-28 16:00:10",
                    "2038-01-18 15:59:59",
                    None,
                ],
                dtype="datetime64[ns]",
            ),
            "test_int16": pd.Series([0, 1, 2, 3], dtype="Int64"),
            "test_int64": pd.Series(
                [-9223372036854775808, 0, 9223372036854775807, None], dtype="Int64"
            ),
            "test_float32": pd.Series(
                [None, 3.1415926535, 2.71, -1e-37], dtype="float64"
            ),
            "test_numeric": pd.Series([None, 521.34, 999.99, 0.00], dtype="float64"),
            "test_bpchar": pd.Series(["a    ", "bb   ", "ccc  ", None], dtype="object"),
            "test_char": pd.Series(["a", "b", None, "d"], dtype="object"),
            "test_varchar": pd.Series([None, "bb", "c", "defghijklm"], dtype="object"),
            "test_uuid": pd.Series(
                [
                    "86b494cc-96b2-11eb-9298-3e22fbb9fe9d",
                    "86b49b84-96b2-11eb-9298-3e22fbb9fe9d",
                    "86b49c42-96b2-11eb-9298-3e22fbb9fe9d",
                    None,
                ],
                dtype="object",
            ),
            "test_time": pd.Series(
                ["08:12:40", None, "23:00:10", "18:30:00"], dtype="object"
            ),
            "test_json": pd.Series(
                [
                    '{"customer":"John Doe","items":{"product":"Beer","qty":6}}',
                    '{"customer":"Lily Bush","items":{"product":"Diaper","qty":24}}',
                    '{"customer":"Josh William","items":{"product":"Toy Car","qty":1}}',
                    None,
                ],
                dtype="object",
            ),
            "test_jsonb": pd.Series(
                [
                    '{"qty":6,"product":"Beer"}',
                    '{"qty":24,"product":"Diaper"}',
                    '{"qty":1,"product":"Toy Car"}',
                    None,
                ],
                dtype="object",
            ),
            "test_bytea": pd.Series(
                [
                    None,
                    b"\xd0\x97\xd0\xb4\xd1\x80\xd0\xb0\xcc\x81\xd0\xb2\xd1\x81\xd1\x82\xd0\xb2\xd1\x83\xd0\xb9\xd1\x82\xd0\xb5",
                    b"",
                    b"\xf0\x9f\x98\x9c",
                ],
                dtype="object",
            ),
            "test_enum": pd.Series(
                ["happy", "very happy", "ecstatic", None], dtype="object"
            ),
            "test_f4array": pd.Series(
                [[], None, [123.123], [-1e-37, 1e37]], dtype="object"
            ),
            "test_f8array": pd.Series(
                [[], None, [-1e-307, 1e308], [0.000234, -12.987654321]], dtype="object"
            ),
            "test_narray": pd.Series(
                [[], None, [521.34], [0.12, 333.33, 22.22]], dtype="object"
            ),
            "test_i2array": pd.Series(
                [[-1, 0, 1], [], [-32768, 32767], None], dtype="object"
            ),
            "test_i4array": pd.Series(
                [[-1, 0, 1123], [], [-2147483648, 2147483647], None], dtype="object"
            ),
            "test_i8array": pd.Series(
                [[-9223372036854775808, 9223372036854775807], [], [0], None],
                dtype="object",
            ),
        },
    )
    assert_frame_equal(df, expected, check_names=True)


def test_types_csv(postgres_url: str) -> None:
    query = "SELECT test_date, test_timestamp, test_timestamptz, test_int16, test_int64, test_float32, test_numeric, test_bpchar, test_char, test_varchar, test_uuid, test_time, test_json, test_jsonb, test_bytea, test_enum::text, test_f4array, test_f8array, test_narray, test_i2array, test_i4array, test_i8array FROM test_types"
<<<<<<< HEAD
    df = read_sql(postgres_url, query, protocol="csv")
=======
    df = read_sql(
        postgres_url, query, protocol="csv", partition_on="test_int16", partition_num=2
    )
>>>>>>> 1fba7391
    expected = pd.DataFrame(
        index=range(4),
        data={
            "test_date": pd.Series(
                ["1970-01-01", "2000-02-28", "2038-01-18", None], dtype="datetime64[ns]"
            ),
            "test_timestamp": pd.Series(
                [
                    "1970-01-01 00:00:01",
                    "2000-02-28 12:00:10",
                    "2038-01-18 23:59:59",
                    None,
                ],
                dtype="datetime64[ns]",
            ),
            "test_timestamptz": pd.Series(
                [
                    "1970-01-01 00:00:01",
                    "2000-02-28 16:00:10",
                    "2038-01-18 15:59:59",
                    None,
                ],
                dtype="datetime64[ns]",
            ),
            "test_int16": pd.Series([0, 1, 2, 3], dtype="Int64"),
            "test_int64": pd.Series(
                [-9223372036854775808, 0, 9223372036854775807, None], dtype="Int64"
            ),
            "test_float32": pd.Series(
                [None, 3.1415926535, 2.71, -1e-37], dtype="float64"
            ),
            "test_numeric": pd.Series([None, 521.34, 999.99, 0.00], dtype="float64"),
            "test_bpchar": pd.Series(["a    ", "bb   ", "ccc  ", None], dtype="object"),
            "test_char": pd.Series(["a", "b", None, "d"], dtype="object"),
            "test_varchar": pd.Series([None, "bb", "c", "defghijklm"], dtype="object"),
            "test_uuid": pd.Series(
                [
                    "86b494cc-96b2-11eb-9298-3e22fbb9fe9d",
                    "86b49b84-96b2-11eb-9298-3e22fbb9fe9d",
                    "86b49c42-96b2-11eb-9298-3e22fbb9fe9d",
                    None,
                ],
                dtype="object",
            ),
            "test_time": pd.Series(
                ["08:12:40", None, "23:00:10", "18:30:00"], dtype="object"
            ),
            "test_json": pd.Series(
                [
                    '{"customer":"John Doe","items":{"product":"Beer","qty":6}}',
                    '{"customer":"Lily Bush","items":{"product":"Diaper","qty":24}}',
                    '{"customer":"Josh William","items":{"product":"Toy Car","qty":1}}',
                    None,
                ],
                dtype="object",
            ),
            "test_jsonb": pd.Series(
                [
                    '{"qty":6,"product":"Beer"}',
                    '{"qty":24,"product":"Diaper"}',
                    '{"qty":1,"product":"Toy Car"}',
                    None,
                ],
                dtype="object",
            ),
            "test_bytea": pd.Series(
                [
                    None,
                    b"\xd0\x97\xd0\xb4\xd1\x80\xd0\xb0\xcc\x81\xd0\xb2\xd1\x81\xd1\x82\xd0\xb2\xd1\x83\xd0\xb9\xd1\x82\xd0\xb5",
                    b"",
                    b"\xf0\x9f\x98\x9c",
                ],
                dtype="object",
            ),
            "test_enum": pd.Series(
                ["happy", "very happy", "ecstatic", None], dtype="object"
            ),
            "test_f4array": pd.Series(
                [[], None, [123.123], [-1e-37, 1e37]], dtype="object"
            ),
            "test_f8array": pd.Series(
                [[], None, [1e-307, 1e308], [0.000234, -12.987654321]], dtype="object"
            ),
            "test_narray": pd.Series(
                [[], None, [521.34], [0.12, 333.33, 22.22]], dtype="object"
            ),
            "test_i2array": pd.Series(
                [[-1, 0, 1], [], [-32768, 32767], None], dtype="object"
            ),
            "test_i4array": pd.Series(
                [[-1, 0, 1123], [], [-2147483648, 2147483647], None], dtype="object"
            ),
            "test_i8array": pd.Series(
                [[-9223372036854775808, 9223372036854775807], [], [0], None],
                dtype="object",
            ),
        },
    )
    assert_frame_equal(df, expected, check_names=True)


def test_types_cursor(postgres_url: str) -> None:
    query = "SELECT test_date, test_timestamp, test_timestamptz, test_int16, test_int64, test_float32, test_numeric, test_bpchar, test_char, test_varchar, test_uuid, test_time, test_json, test_jsonb, test_bytea, test_enum::text, test_f4array, test_f8array, test_narray, test_i2array, test_i4array, test_i8array FROM test_types"
<<<<<<< HEAD
    df = read_sql(postgres_url, query, protocol="cursor")
=======
    df = read_sql(
        postgres_url,
        query,
        protocol="cursor",
        partition_on="test_int16",
        partition_num=4,
    )
    print(df)
>>>>>>> 1fba7391
    expected = pd.DataFrame(
        index=range(4),
        data={
            "test_date": pd.Series(
                ["1970-01-01", "2000-02-28", "2038-01-18", None], dtype="datetime64[ns]"
            ),
            "test_timestamp": pd.Series(
                [
                    "1970-01-01 00:00:01",
                    "2000-02-28 12:00:10",
                    "2038-01-18 23:59:59",
                    None,
                ],
                dtype="datetime64[ns]",
            ),
            "test_timestamptz": pd.Series(
                [
                    "1970-01-01 00:00:01",
                    "2000-02-28 16:00:10",
                    "2038-01-18 15:59:59",
                    None,
                ],
                dtype="datetime64[ns]",
            ),
            "test_int16": pd.Series([0, 1, 2, 3], dtype="Int64"),
            "test_int64": pd.Series(
                [-9223372036854775808, 0, 9223372036854775807, None], dtype="Int64"
            ),
            "test_float32": pd.Series(
                [None, 3.1415926535, 2.71, -1e-37], dtype="float64"
            ),
            "test_numeric": pd.Series([None, 521.34, 999.99, 0.00], dtype="float64"),
            "test_bpchar": pd.Series(["a    ", "bb   ", "ccc  ", None], dtype="object"),
            "test_char": pd.Series(["a", "b", None, "d"], dtype="object"),
            "test_varchar": pd.Series([None, "bb", "c", "defghijklm"], dtype="object"),
            "test_uuid": pd.Series(
                [
                    "86b494cc-96b2-11eb-9298-3e22fbb9fe9d",
                    "86b49b84-96b2-11eb-9298-3e22fbb9fe9d",
                    "86b49c42-96b2-11eb-9298-3e22fbb9fe9d",
                    None,
                ],
                dtype="object",
            ),
            "test_time": pd.Series(
                ["08:12:40", None, "23:00:10", "18:30:00"], dtype="object"
            ),
            "test_json": pd.Series(
                [
                    '{"customer":"John Doe","items":{"product":"Beer","qty":6}}',
                    '{"customer":"Lily Bush","items":{"product":"Diaper","qty":24}}',
                    '{"customer":"Josh William","items":{"product":"Toy Car","qty":1}}',
                    None,
                ],
                dtype="object",
            ),
            "test_jsonb": pd.Series(
                [
                    '{"qty":6,"product":"Beer"}',
                    '{"qty":24,"product":"Diaper"}',
                    '{"qty":1,"product":"Toy Car"}',
                    None,
                ],
                dtype="object",
            ),
            "test_bytea": pd.Series(
                [
                    None,
                    b"\xd0\x97\xd0\xb4\xd1\x80\xd0\xb0\xcc\x81\xd0\xb2\xd1\x81\xd1\x82\xd0\xb2\xd1\x83\xd0\xb9\xd1\x82\xd0\xb5",
                    b"",
                    b"\xf0\x9f\x98\x9c",
                ],
                dtype="object",
            ),
            "test_enum": pd.Series(
                ["happy", "very happy", "ecstatic", None], dtype="object"
            ),
            "test_f4array": pd.Series(
                [[], None, [123.123], [-1e-37, 1e37]], dtype="object"
            ),
            "test_f8array": pd.Series(
                [[], None, [1e-307, 1e308], [0.000234, -12.987654321]], dtype="object"
            ),
            "test_narray": pd.Series(
                [[], None, [521.34], [0.12, 333.33, 22.22]], dtype="object"
            ),
            "test_i2array": pd.Series(
                [[-1, 0, 1], [], [-32768, 32767], None], dtype="object"
            ),
            "test_i4array": pd.Series(
                [[-1, 0, 1123], [], [-2147483648, 2147483647], None], dtype="object"
            ),
            "test_i8array": pd.Series(
                [[-9223372036854775808, 9223372036854775807], [], [0], None],
                dtype="object",
            ),
        },
    )
    assert_frame_equal(df, expected, check_names=True)


def test_empty_result(postgres_url: str) -> None:
    query = "SELECT * FROM test_table where test_int < -100"
    df = read_sql(postgres_url, query)
    expected = pd.DataFrame(
        data={
            "test_int": pd.Series([], dtype="Int64"),
            "test_nullint": pd.Series([], dtype="Int64"),
            "test_str": pd.Series([], dtype="object"),
            "test_float": pd.Series([], dtype="float64"),
            "test_bool": pd.Series([], dtype="boolean"),
        }
    )
    assert_frame_equal(df, expected, check_names=True)


def test_empty_result_on_partition(postgres_url: str) -> None:
    query = "SELECT * FROM test_table where test_int < -100"
    df = read_sql(postgres_url, query, partition_on="test_int", partition_num=3)
    expected = pd.DataFrame(
        data={
            "test_int": pd.Series([], dtype="Int64"),
            "test_nullint": pd.Series([], dtype="Int64"),
            "test_str": pd.Series([], dtype="object"),
            "test_float": pd.Series([], dtype="float64"),
            "test_bool": pd.Series([], dtype="boolean"),
        }
    )
    assert_frame_equal(df, expected, check_names=True)


def test_empty_result_on_some_partition(postgres_url: str) -> None:
    query = "SELECT * FROM test_table where test_int < 1"
    df = read_sql(postgres_url, query, partition_on="test_int", partition_num=3)
    expected = pd.DataFrame(
        data={
            "test_int": pd.Series([0], dtype="Int64"),
            "test_nullint": pd.Series([5], dtype="Int64"),
            "test_str": pd.Series(["a"], dtype="object"),
            "test_float": pd.Series([3.1], dtype="float64"),
            "test_bool": pd.Series([None], dtype="boolean"),
        }
    )
    assert_frame_equal(df, expected, check_names=True)


def test_posix_regex(postgres_url: str) -> None:
    query = "select test_int, case when test_str ~* 'str.*' then 'convert_str' end as converted_str from test_table"
<<<<<<< HEAD
    df = read_sql(postgres_url, query)
=======
    df = read_sql(postgres_url, query, partition_on="test_int", partition_num=3)
>>>>>>> 1fba7391
    expected = pd.DataFrame(
        data={
            "test_int": pd.Series([1, 2, 0, 3, 4, 1314], dtype="Int64"),
            "converted_str": pd.Series(
                ["convert_str", "convert_str", None, None, None, None], dtype="object"
            ),
        }
    )
    assert_frame_equal(df, expected, check_names=True)


def test_json(postgres_url: str) -> None:
    query = "select test_json->>'customer' as customer from test_types"
    df = read_sql(postgres_url, query)
    expected = pd.DataFrame(
        data={
            "customer": pd.Series(
                ["John Doe", "Lily Bush", "Josh William", None], dtype="object"
            ),
        }
    )
    assert_frame_equal(df, expected, check_names=True)


def test_partition_on_json(postgres_url: str) -> None:
    query = "select test_int16, test_jsonb->>'qty' as qty from test_types"
    df = read_sql(postgres_url, query, partition_on="test_int16", partition_num=3)
    expected = pd.DataFrame(
        data={
            "test_int16": pd.Series([0, 1, 2, 3], dtype="Int64"),
            "qty": pd.Series(["6", "24", "1", None], dtype="object"),
        }
    )
    df.sort_values(by="test_int16", inplace=True, ignore_index=True)
    assert_frame_equal(df, expected, check_names=True)


@pytest.mark.skipif(
    not os.environ.get("POSTGRES_URL_TLS"),
    reason="Do not test Postgres TLS unless `POSTGRES_URL_TLS` is set",
)
def test_read_sql_tls(postgres_url_tls: str) -> None:
    query = "SELECT * FROM test_table"
    df = read_sql(
        f"{postgres_url_tls}?sslmode=require",
        query,
        partition_on="test_int",
        partition_range=(0, 2000),
        partition_num=3,
    )
    expected = pd.DataFrame(
        index=range(6),
        data={
            "test_int": pd.Series([0, 1, 2, 3, 4, 1314], dtype="Int64"),
            "test_nullint": pd.Series([5, 3, None, 7, 9, 2], dtype="Int64"),
            "test_str": pd.Series(
                ["a", "str1", "str2", "b", "c", None], dtype="object"
            ),
            "test_float": pd.Series([3.1, None, 2.2, 3, 7.8, -10], dtype="float64"),
            "test_bool": pd.Series(
                [None, True, False, False, None, True], dtype="boolean"
            ),
        },
    )
    df.sort_values(by="test_int", inplace=True, ignore_index=True)
    assert_frame_equal(df, expected, check_names=True)


@pytest.mark.skipif(
    not os.environ.get("POSTGRES_URL_TLS"),
    reason="Do not test Postgres TLS unless `POSTGRES_URL_TLS` is set",
)
def test_read_sql_tls_with_cert(postgres_url_tls: str, postgres_rootcert: str) -> None:
    query = "SELECT * FROM test_table"
    df = read_sql(
        f"{postgres_url_tls}?sslmode=require&sslrootcert={postgres_rootcert}",
        query,
        partition_on="test_int",
        partition_range=(0, 2000),
        partition_num=3,
    )
    expected = pd.DataFrame(
        index=range(6),
        data={
            "test_int": pd.Series([0, 1, 2, 3, 4, 1314], dtype="Int64"),
            "test_nullint": pd.Series([5, 3, None, 7, 9, 2], dtype="Int64"),
            "test_str": pd.Series(
                ["a", "str1", "str2", "b", "c", None], dtype="object"
            ),
            "test_float": pd.Series([3.1, None, 2.2, 3, 7.8, -10], dtype="float64"),
            "test_bool": pd.Series(
                [None, True, False, False, None, True], dtype="boolean"
            ),
        },
    )
    df.sort_values(by="test_int", inplace=True, ignore_index=True)
    assert_frame_equal(df, expected, check_names=True)


@pytest.mark.skipif(
    not os.environ.get("POSTGRES_URL_TLS"),
    reason="Do not test Postgres TLS unless `POSTGRES_URL_TLS` is set",
)
def test_read_sql_tls_disable(postgres_url_tls: str) -> None:
    query = "SELECT * FROM test_table"
    df = read_sql(
        f"{postgres_url_tls}?sslmode=disable",
        query,
        partition_on="test_int",
        partition_range=(0, 2000),
        partition_num=3,
    )
    expected = pd.DataFrame(
        index=range(6),
        data={
            "test_int": pd.Series([0, 1, 2, 3, 4, 1314], dtype="Int64"),
            "test_nullint": pd.Series([5, 3, None, 7, 9, 2], dtype="Int64"),
            "test_str": pd.Series(
                ["a", "str1", "str2", "b", "c", None], dtype="object"
            ),
            "test_float": pd.Series([3.1, None, 2.2, 3, 7.8, -10], dtype="float64"),
            "test_bool": pd.Series(
                [None, True, False, False, None, True], dtype="boolean"
            ),
        },
    )
    df.sort_values(by="test_int", inplace=True, ignore_index=True)
    assert_frame_equal(df, expected, check_names=True)


@pytest.mark.skipif(
    not os.environ.get("POSTGRES_URL_TLS"),
    reason="Do not test Postgres TLS unless `POSTGRES_URL_TLS` is set",
)
@pytest.mark.xfail
def test_read_sql_tls_fail(postgres_url_tls: str) -> None:
    query = "SELECT * FROM test_table"
    df = read_sql(
        f"{postgres_url_tls}?sslmode=require&sslrootcert=fake.cert",
        query,
        partition_on="test_int",
        partition_range=(0, 2000),
        partition_num=3,
    )<|MERGE_RESOLUTION|>--- conflicted
+++ resolved
@@ -48,7 +48,8 @@
     query = (
         "SELECT test_bool, SUM(test_int) AS test_int FROM test_table GROUP BY test_bool"
     )
-    df = read_sql(postgres_url, query, partition_on="test_int", partition_num=2)
+    df = read_sql(postgres_url, query,
+                  partition_on="test_int", partition_num=2)
     expected = pd.DataFrame(
         index=range(3),
         data={
@@ -87,7 +88,8 @@
 
 def test_udf(postgres_url: str) -> None:
     query = "select increment(test_int) as test_int from test_table ORDER BY test_int"
-    df = read_sql(postgres_url, query, partition_on="test_int", partition_num=2)
+    df = read_sql(postgres_url, query,
+                  partition_on="test_int", partition_num=2)
     expected = pd.DataFrame(
         index=range(6),
         data={
@@ -345,11 +347,7 @@
 
 def test_types_binary(postgres_url: str) -> None:
     query = "SELECT test_date, test_timestamp, test_timestamptz, test_int16, test_int64, test_float32, test_numeric, test_bpchar, test_char, test_varchar, test_uuid, test_time, test_json, test_jsonb, test_bytea, test_enum, test_f4array, test_f8array, test_narray, test_i2array, test_i4array, test_i8array FROM test_types"
-<<<<<<< HEAD
     df = read_sql(postgres_url, query)
-=======
-    df = read_sql(postgres_url, query, partition_on="test_int16", partition_num=3)
->>>>>>> 1fba7391
     expected = pd.DataFrame(
         index=range(4),
         data={
@@ -453,13 +451,7 @@
 
 def test_types_csv(postgres_url: str) -> None:
     query = "SELECT test_date, test_timestamp, test_timestamptz, test_int16, test_int64, test_float32, test_numeric, test_bpchar, test_char, test_varchar, test_uuid, test_time, test_json, test_jsonb, test_bytea, test_enum::text, test_f4array, test_f8array, test_narray, test_i2array, test_i4array, test_i8array FROM test_types"
-<<<<<<< HEAD
     df = read_sql(postgres_url, query, protocol="csv")
-=======
-    df = read_sql(
-        postgres_url, query, protocol="csv", partition_on="test_int16", partition_num=2
-    )
->>>>>>> 1fba7391
     expected = pd.DataFrame(
         index=range(4),
         data={
@@ -563,18 +555,7 @@
 
 def test_types_cursor(postgres_url: str) -> None:
     query = "SELECT test_date, test_timestamp, test_timestamptz, test_int16, test_int64, test_float32, test_numeric, test_bpchar, test_char, test_varchar, test_uuid, test_time, test_json, test_jsonb, test_bytea, test_enum::text, test_f4array, test_f8array, test_narray, test_i2array, test_i4array, test_i8array FROM test_types"
-<<<<<<< HEAD
     df = read_sql(postgres_url, query, protocol="cursor")
-=======
-    df = read_sql(
-        postgres_url,
-        query,
-        protocol="cursor",
-        partition_on="test_int16",
-        partition_num=4,
-    )
-    print(df)
->>>>>>> 1fba7391
     expected = pd.DataFrame(
         index=range(4),
         data={
@@ -693,7 +674,8 @@
 
 def test_empty_result_on_partition(postgres_url: str) -> None:
     query = "SELECT * FROM test_table where test_int < -100"
-    df = read_sql(postgres_url, query, partition_on="test_int", partition_num=3)
+    df = read_sql(postgres_url, query,
+                  partition_on="test_int", partition_num=3)
     expected = pd.DataFrame(
         data={
             "test_int": pd.Series([], dtype="Int64"),
@@ -708,7 +690,8 @@
 
 def test_empty_result_on_some_partition(postgres_url: str) -> None:
     query = "SELECT * FROM test_table where test_int < 1"
-    df = read_sql(postgres_url, query, partition_on="test_int", partition_num=3)
+    df = read_sql(postgres_url, query,
+                  partition_on="test_int", partition_num=3)
     expected = pd.DataFrame(
         data={
             "test_int": pd.Series([0], dtype="Int64"),
@@ -723,11 +706,7 @@
 
 def test_posix_regex(postgres_url: str) -> None:
     query = "select test_int, case when test_str ~* 'str.*' then 'convert_str' end as converted_str from test_table"
-<<<<<<< HEAD
     df = read_sql(postgres_url, query)
-=======
-    df = read_sql(postgres_url, query, partition_on="test_int", partition_num=3)
->>>>>>> 1fba7391
     expected = pd.DataFrame(
         data={
             "test_int": pd.Series([1, 2, 0, 3, 4, 1314], dtype="Int64"),
@@ -754,7 +733,8 @@
 
 def test_partition_on_json(postgres_url: str) -> None:
     query = "select test_int16, test_jsonb->>'qty' as qty from test_types"
-    df = read_sql(postgres_url, query, partition_on="test_int16", partition_num=3)
+    df = read_sql(postgres_url, query,
+                  partition_on="test_int16", partition_num=3)
     expected = pd.DataFrame(
         data={
             "test_int16": pd.Series([0, 1, 2, 3], dtype="Int64"),
