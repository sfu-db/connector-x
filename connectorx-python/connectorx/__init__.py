from __future__ import annotations

from typing import Any

from importlib.metadata import version

from .connectorx import (
    read_sql as _read_sql,
    partition_sql as _partition_sql,
    read_sql2 as _read_sql2,
    get_meta as _get_meta,
)

<<<<<<< HEAD
try:
    from importlib.metadata import version

    __version__ = version(__name__)
except:
    try:
        from importlib_metadata import version

        __version__ = version(__name__)

    except:
        pass
=======
__version__ = version(__name__)
>>>>>>> 181b9d3a

import os

dir_path = os.path.dirname(os.path.realpath(__file__))
# check whether it is in development env or installed
if (
    not os.path.basename(os.path.abspath(os.path.join(dir_path, "..")))
    == "connectorx-python"
):
    os.environ.setdefault("J4RS_BASE_PATH", os.path.join(dir_path, "dependencies"))

os.environ.setdefault(
    "CX_REWRITER_PATH", os.path.join(dir_path, "dependencies/federated-rewriter.jar")
)


def rewrite_conn(conn: str, protocol: str | None = None):
    if not protocol:
        # note: redshift/clickhouse are not compatible with the 'binary' protocol, and use other database
        # drivers to connect. set a compatible protocol and masquerade as the appropriate backend.
        backend, connection_details = conn.split(":", 1) if conn else ("", "")
        if "redshift" in backend:
            conn = f"postgresql:{connection_details}"
            protocol = "cursor"
        elif "clickhouse" in backend:
            conn = f"mysql:{connection_details}"
            protocol = "text"
        else:
            protocol = "binary"
    return conn, protocol


def get_meta(
    conn: str,
    query: str,
    protocol: str | None = None,
):
    """
    Get metadata (header) of the given query (only for pandas)

    Parameters
    ==========
    conn
      the connection string.
    query
      a SQL query or a list of SQL queries.
    protocol
      backend-specific transfer protocol directive; defaults to 'binary' (except for redshift
      connection strings, where 'cursor' will be used instead).

    """
    conn, protocol = rewrite_conn(conn, protocol)
    result = _get_meta(conn, protocol, query)
    df = reconstruct_pandas(result)
    return df


def partition_sql(
    conn: str,
    query: str,
    partition_on: str,
    partition_num: int,
    partition_range: tuple[int, int] | None = None,
):
    """
    Partition the sql query

    Parameters
    ==========
    conn
      the connection string.
    query
      a SQL query or a list of SQL queries.
    partition_on
      the column on which to partition the result.
    partition_num
      how many partitions to generate.
    partition_range
      the value range of the partition column.
    """
    partition_query = {
        "query": query,
        "column": partition_on,
        "min": partition_range[0] if partition_range else None,
        "max": partition_range[1] if partition_range else None,
        "num": partition_num,
    }
    return _partition_sql(conn, partition_query)


def read_sql_pandas(
    sql: list[str] | str,
    con: str | dict[str, str],
    index_col: str | None = None,
    protocol: str | None = None,
    partition_on: str | None = None,
    partition_range: tuple[int, int] | None = None,
    partition_num: int | None = None,
):
    """
    Run the SQL query, download the data from database into a dataframe.
    First several parameters are in the same name and order with `pandas.read_sql`.

    Parameters
    ==========
    Please refer to `read_sql`

    Examples
    ========
    Read a DataFrame from a SQL query using a single thread:

    >>> # from pandas import read_sql
    >>> from connectorx import read_sql_pandas as read_sql
    >>> postgres_url = "postgresql://username:password@server:port/database"
    >>> query = "SELECT * FROM lineitem"
    >>> read_sql(query, postgres_url)

    """
    return read_sql(
        con,
        sql,
        return_type="pandas",
        protocol=protocol,
        partition_on=partition_on,
        partition_range=partition_range,
        partition_num=partition_num,
        index_col=index_col,
    )


def read_sql(
    conn: str | dict[str, str],
    query: list[str] | str,
    *,
    return_type: str = "pandas",
    protocol: str | None = None,
    partition_on: str | None = None,
    partition_range: tuple[int, int] | None = None,
    partition_num: int | None = None,
    index_col: str | None = None,
):
    """
    Run the SQL query, download the data from database into a dataframe.

    Parameters
    ==========
    conn
      the connection string, or dict of connection string mapping for federated query.
    query
      a SQL query or a list of SQL queries.
    return_type
      the return type of this function; one of "arrow(2)", "pandas", "modin", "dask" or "polars(2)".
    protocol
      backend-specific transfer protocol directive; defaults to 'binary' (except for redshift
      connection strings, where 'cursor' will be used instead).
    partition_on
      the column on which to partition the result.
    partition_range
      the value range of the partition column.
    partition_num
      how many partitions to generate.
    index_col
      the index column to set; only applicable for return type "pandas", "modin", "dask".

    Examples
    ========
    Read a DataFrame from a SQL query using a single thread:

    >>> postgres_url = "postgresql://username:password@server:port/database"
    >>> query = "SELECT * FROM lineitem"
    >>> read_sql(postgres_url, query)

    Read a DataFrame in parallel using 10 threads by automatically partitioning the provided SQL on the partition column:

    >>> postgres_url = "postgresql://username:password@server:port/database"
    >>> query = "SELECT * FROM lineitem"
    >>> read_sql(postgres_url, query, partition_on="partition_col", partition_num=10)

    Read a DataFrame in parallel using 2 threads by explicitly providing two SQL queries:

    >>> postgres_url = "postgresql://username:password@server:port/database"
    >>> queries = ["SELECT * FROM lineitem WHERE partition_col <= 10", "SELECT * FROM lineitem WHERE partition_col > 10"]
    >>> read_sql(postgres_url, queries)

    """
    if isinstance(query, list) and len(query) == 1:
        query = query[0]
        query = remove_ending_semicolon(query)

    if isinstance(conn, dict):
        assert partition_on is None and isinstance(
            query, str
        ), "Federated query does not support query partitioning for now"
        assert (
            protocol is None
        ), "Federated query does not support specifying protocol for now"

        query = remove_ending_semicolon(query)

        result = _read_sql2(query, conn)
        df = reconstruct_arrow(result)
        if return_type == "pandas":
            df = df.to_pandas(date_as_object=False, split_blocks=False)
        if return_type == "polars":
            try:
                import polars as pl
            except ModuleNotFoundError:
                raise ValueError("You need to install polars first")

            try:
                # api change for polars >= 0.8.*
                df = pl.from_arrow(df)
            except AttributeError:
                df = pl.DataFrame.from_arrow(df)
        return df

    if isinstance(query, str):
        query = remove_ending_semicolon(query)

        if partition_on is None:
            queries = [query]
            partition_query = None
        else:
            partition_query = {
                "query": query,
                "column": partition_on,
                "min": partition_range[0] if partition_range else None,
                "max": partition_range[1] if partition_range else None,
                "num": partition_num,
            }
            queries = None
    elif isinstance(query, list):
        queries = [remove_ending_semicolon(subquery) for subquery in query]
        partition_query = None

        if partition_on is not None:
            raise ValueError("Partition on multiple queries is not supported.")
    else:
        raise ValueError("query must be either str or a list of str")

    conn, protocol = rewrite_conn(conn, protocol)

    if return_type in {"modin", "dask", "pandas"}:
        try:
            import pandas
        except ModuleNotFoundError:
            raise ValueError("You need to install pandas first")

        result = _read_sql(
            conn,
            "pandas",
            queries=queries,
            protocol=protocol,
            partition_query=partition_query,
        )
        df = reconstruct_pandas(result)

        if index_col is not None:
            df.set_index(index_col, inplace=True)

        if return_type == "modin":
            try:
                import modin.pandas as mpd
            except ModuleNotFoundError:
                raise ValueError("You need to install modin first")

            df = mpd.DataFrame(df)
        elif return_type == "dask":
            try:
                import dask.dataframe as dd
            except ModuleNotFoundError:
                raise ValueError("You need to install dask first")

            df = dd.from_pandas(df, npartitions=1)

    elif return_type in {"arrow", "arrow2", "polars", "polars2"}:
        try:
            import pyarrow
        except ModuleNotFoundError:
            raise ValueError("You need to install pyarrow first")

        result = _read_sql(
            conn,
            "arrow2" if return_type in {"arrow2", "polars", "polars2"} else "arrow",
            queries=queries,
            protocol=protocol,
            partition_query=partition_query,
        )
        df = reconstruct_arrow(result)
        if return_type in {"polars", "polars2"}:
            try:
                import polars as pl
            except ModuleNotFoundError:
                raise ValueError("You need to install polars first")

            try:
                df = pl.DataFrame.from_arrow(df)
            except AttributeError:
                # api change for polars >= 0.8.*
                df = pl.from_arrow(df)
    else:
        raise ValueError(return_type)

    return df


def reconstruct_arrow(result: tuple[list[str], list[list[tuple[int, int]]]]):
    import pyarrow as pa

    names, ptrs = result
    if len(names) == 0:
        return pa.Table.from_arrays([])

    rbs = []
    for chunk in ptrs:
        rb = pa.RecordBatch.from_arrays(
            [pa.Array._import_from_c(*col_ptr) for col_ptr in chunk], names
        )
        rbs.append(rb)
    return pa.Table.from_batches(rbs)


def reconstruct_pandas(df_infos: dict[str, Any]):
    import pandas as pd

    data = df_infos["data"]
    headers = df_infos["headers"]
    block_infos = df_infos["block_infos"]

    nrows = data[0][0].shape[-1] if isinstance(data[0], tuple) else data[0].shape[-1]
    blocks = []
    for binfo, block_data in zip(block_infos, data):
        if binfo.dt == 0:  # NumpyArray
            blocks.append(
                pd.core.internals.make_block(block_data, placement=binfo.cids)
            )
        elif binfo.dt == 1:  # IntegerArray
            blocks.append(
                pd.core.internals.make_block(
                    pd.core.arrays.IntegerArray(block_data[0], block_data[1]),
                    placement=binfo.cids[0],
                )
            )
        elif binfo.dt == 2:  # BooleanArray
            blocks.append(
                pd.core.internals.make_block(
                    pd.core.arrays.BooleanArray(block_data[0], block_data[1]),
                    placement=binfo.cids[0],
                )
            )
        elif binfo.dt == 3:  # DatetimeArray
            blocks.append(
                pd.core.internals.make_block(
                    pd.core.arrays.DatetimeArray(block_data), placement=binfo.cids
                )
            )
        else:
            raise ValueError(f"unknown dt: {binfo.dt}")

    block_manager = pd.core.internals.BlockManager(
        blocks, [pd.Index(headers), pd.RangeIndex(start=0, stop=nrows, step=1)]
    )
    df = pd.DataFrame(block_manager)
    return df


def remove_ending_semicolon(query: str) -> str:
<<<<<<< HEAD
    """
    Removes the semicolon if the query ends with it.

    Parameters
    ==========
    query
      SQL query

    """
    if query.endswith(';'):
        query = query[:-1]
=======
    if query[-1] == ";":
        query = list(query)
        query.pop(-1)
        query = "".join(query)
>>>>>>> 181b9d3a
    return query<|MERGE_RESOLUTION|>--- conflicted
+++ resolved
@@ -11,22 +11,7 @@
     get_meta as _get_meta,
 )
 
-<<<<<<< HEAD
-try:
-    from importlib.metadata import version
-
-    __version__ = version(__name__)
-except:
-    try:
-        from importlib_metadata import version
-
-        __version__ = version(__name__)
-
-    except:
-        pass
-=======
 __version__ = version(__name__)
->>>>>>> 181b9d3a
 
 import os
 
@@ -394,7 +379,6 @@
 
 
 def remove_ending_semicolon(query: str) -> str:
-<<<<<<< HEAD
     """
     Removes the semicolon if the query ends with it.
 
@@ -406,10 +390,4 @@
     """
     if query.endswith(';'):
         query = query[:-1]
-=======
-    if query[-1] == ";":
-        query = list(query)
-        query.pop(-1)
-        query = "".join(query)
->>>>>>> 181b9d3a
     return query