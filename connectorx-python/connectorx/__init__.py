--- conflicted
+++ resolved
@@ -1,13 +1,10 @@
 from __future__ import annotations
 
-<<<<<<< HEAD
+
 import importlib
-=======
+from importlib.metadata import version
+
 from typing import Any, Literal, TYPE_CHECKING, overload
-
->>>>>>> 8a8a4c47
-from importlib.metadata import version
-from typing import Any
 
 from .connectorx import (
     read_sql as _read_sql,
