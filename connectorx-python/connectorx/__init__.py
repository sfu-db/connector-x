from typing import Optional, Tuple, Union, List, Dict, Any

from .connectorx import (
    read_sql as _read_sql,
    partition_sql as _partition_sql,
<<<<<<< HEAD
    read_sql2 as _read_sql2,
=======
    get_meta as _get_meta,
>>>>>>> c76d5934
)

try:
    from importlib.metadata import version

    __version__ = version(__name__)
except:
    try:
        from importlib_metadata import version

        __version__ = version(__name__)
    except:
        pass

import os

dir_path = os.path.dirname(os.path.realpath(__file__))
# check whether it is in development env or installed
if (
    not os.path.basename(os.path.abspath(os.path.join(dir_path, "..")))
    == "connectorx-python"
):
    print("haha", dir_path, "lala", os.path.basename(os.path.join(dir_path, "..")))
    if "J4RS_BASE_PATH" not in os.environ:
        os.environ["J4RS_BASE_PATH"] = os.path.join(dir_path, "dependencies")
if "CX_REWRITER_PATH" not in os.environ:
    os.environ["CX_REWRITER_PATH"] = os.path.join(
        dir_path, "dependencies/federated-rewriter.jar"
    )


def rewrite_conn(conn: str, protocol: Optional[str] = None):
    if not protocol:
        # note: redshift/clickhouse are not compatible with the 'binary' protocol, and use other database
        # drivers to connect. set a compatible protocol and masquerade as the appropriate backend.
        backend, connection_details = conn.split(":", 1) if conn else ("", "")
        if "redshift" in backend:
            conn = f"postgresql:{connection_details}"
            protocol = "cursor"
        elif "clickhouse" in backend:
            conn = f"mysql:{connection_details}"
            protocol = "text"
        else:
            protocol = "binary"
    return conn, protocol


def get_meta(
    conn: str,
    query: str,
    protocol: Optional[str] = None,
):
    """
    Get metadata (header) of the given query (only for pandas)

    Parameters
    ==========
    conn
      the connection string.
    query
      a SQL query or a list of SQL queries.
    protocol
      backend-specific transfer protocol directive; defaults to 'binary' (except for redshift
      connection strings, where 'cursor' will be used instead).

    """
    conn, protocol = rewrite_conn(conn, protocol)
    result = _get_meta(conn, protocol, query)
    df = reconstruct_pandas(result)
    return df


def partition_sql(
    conn: str,
    query: str,
    partition_on: str,
    partition_num: int,
    partition_range: Optional[Tuple[int, int]] = None,
):
    """
    Partition the sql query

    Parameters
    ==========
    conn
      the connection string.
    query
      a SQL query or a list of SQL queries.
    partition_on
      the column on which to partition the result.
    partition_num
      how many partitions to generate.
    partition_range
      the value range of the partition column.
    """
    partition_query = {
        "query": query,
        "column": partition_on,
        "min": partition_range[0] if partition_range else None,
        "max": partition_range[1] if partition_range else None,
        "num": partition_num,
    }
    return _partition_sql(conn, partition_query)


def read_sql(
    conn: Union[str, Dict[str, str]],
    query: Union[List[str], str],
    *,
    return_type: str = "pandas",
    protocol: Optional[str] = None,
    partition_on: Optional[str] = None,
    partition_range: Optional[Tuple[int, int]] = None,
    partition_num: Optional[int] = None,
    index_col: Optional[str] = None,
):
    """
    Run the SQL query, download the data from database into a dataframe.

    Parameters
    ==========
    conn
      the connection string, or dict of connection string mapping for federated query.
    query
      a SQL query or a list of SQL queries.
    return_type
      the return type of this function; one of "arrow", "pandas", "modin", "dask" or "polars".
    protocol
      backend-specific transfer protocol directive; defaults to 'binary' (except for redshift
      connection strings, where 'cursor' will be used instead).
    partition_on
      the column on which to partition the result.
    partition_range
      the value range of the partition column.
    partition_num
      how many partitions to generate.
    index_col
      the index column to set; only applicable for return type "pandas", "modin", "dask".

    Examples
    ========
    Read a DataFrame from a SQL query using a single thread:

    >>> postgres_url = "postgresql://username:password@server:port/database"
    >>> query = "SELECT * FROM lineitem"
    >>> read_sql(postgres_url, query)

    Read a DataFrame in parallel using 10 threads by automatically partitioning the provided SQL on the partition column:

    >>> postgres_url = "postgresql://username:password@server:port/database"
    >>> query = "SELECT * FROM lineitem"
    >>> read_sql(postgres_url, query, partition_on="partition_col", partition_num=10)

    Read a DataFrame in parallel using 2 threads by explicitly providing two SQL queries:

    >>> postgres_url = "postgresql://username:password@server:port/database"
    >>> queries = ["SELECT * FROM lineitem WHERE partition_col <= 10", "SELECT * FROM lineitem WHERE partition_col > 10"]
    >>> read_sql(postgres_url, queries)

    """
    if isinstance(query, list) and len(query) == 1:
        query = query[0]

    if isinstance(conn, dict):
        assert partition_on is None and isinstance(
            query, str
        ), "Federated query does not support query partitioning for now"
        assert (
            protocol is None
        ), "Federated query does not support specifying protocol for now"
        result = _read_sql2(query, conn)
        df = reconstruct_arrow(result)
        if return_type == "pandas":
            df = df.to_pandas(date_as_object=False, split_blocks=False)
        if return_type == "polars":
            try:
                import polars as pl
            except ModuleNotFoundError:
                raise ValueError("You need to install polars first")

            try:
                df = pl.DataFrame.from_arrow(df)
            except AttributeError:
                # api change for polars >= 0.8.*
                df = pl.from_arrow(df)
        return df

    if isinstance(query, str):
        if partition_on is None:
            queries = [query]
            partition_query = None
        else:
            partition_query = {
                "query": query,
                "column": partition_on,
                "min": partition_range[0] if partition_range else None,
                "max": partition_range[1] if partition_range else None,
                "num": partition_num,
            }
            queries = None
    elif isinstance(query, list):
        queries = query
        partition_query = None

        if partition_on is not None:
            raise ValueError("Partition on multiple queries is not supported.")
    else:
        raise ValueError("query must be either str or a list of str")

    conn, protocol = rewrite_conn(conn, protocol)

    if return_type in {"modin", "dask", "pandas"}:
        try:
            import pandas
        except ModuleNotFoundError:
            raise ValueError("You need to install pandas first")

        result = _read_sql(
            conn,
            "pandas",
            queries=queries,
            protocol=protocol,
            partition_query=partition_query,
        )
        df = reconstruct_pandas(result)

        if index_col is not None:
            df.set_index(index_col, inplace=True)

        if return_type == "modin":
            try:
                import modin.pandas as mpd
            except ModuleNotFoundError:
                raise ValueError("You need to install modin first")

            df = mpd.DataFrame(df)
        elif return_type == "dask":
            try:
                import dask.dataframe as dd
            except ModuleNotFoundError:
                raise ValueError("You need to install dask first")

            df = dd.from_pandas(df, npartitions=1)

    elif return_type in {"arrow", "arrow2", "polars", "polars2"}:
        try:
            import pyarrow
        except ModuleNotFoundError:
            raise ValueError("You need to install pyarrow first")

        result = _read_sql(
            conn,
            "arrow" if return_type in {"arrow", "polars"} else "arrow2",
            queries=queries,
            protocol=protocol,
            partition_query=partition_query,
        )
        df = reconstruct_arrow(result)
        if return_type in {"polars", "polars2"}:
            try:
                import polars as pl
            except ModuleNotFoundError:
                raise ValueError("You need to install polars first")

            try:
                df = pl.DataFrame.from_arrow(df)
            except AttributeError:
                # api change for polars >= 0.8.*
                df = pl.from_arrow(df)
    else:
        raise ValueError(return_type)

    return df


def reconstruct_arrow(result: Tuple[List[str], List[List[Tuple[int, int]]]]):
    import pyarrow as pa

    names, ptrs = result
    rbs = []
    if len(names) == 0:
        raise ValueError("Empty result")

    for chunk in ptrs:
        rb = pa.RecordBatch.from_arrays(
            [pa.Array._import_from_c(*col_ptr) for col_ptr in chunk], names
        )
        rbs.append(rb)
    return pa.Table.from_batches(rbs)


def reconstruct_pandas(df_infos: Dict[str, Any]):
    import pandas as pd

    data = df_infos["data"]
    headers = df_infos["headers"]
    block_infos = df_infos["block_infos"]

    nrows = data[0][0].shape[-1] if isinstance(data[0], tuple) else data[0].shape[-1]
    blocks = []
    for binfo, block_data in zip(block_infos, data):
        if binfo.dt == 0:  # NumpyArray
            blocks.append(
                pd.core.internals.make_block(block_data, placement=binfo.cids)
            )
        elif binfo.dt == 1:  # IntegerArray
            blocks.append(
                pd.core.internals.make_block(
                    pd.core.arrays.IntegerArray(block_data[0], block_data[1]),
                    placement=binfo.cids[0],
                )
            )
        elif binfo.dt == 2:  # BooleanArray
            blocks.append(
                pd.core.internals.make_block(
                    pd.core.arrays.BooleanArray(block_data[0], block_data[1]),
                    placement=binfo.cids[0],
                )
            )
        elif binfo.dt == 3:  # DatetimeArray
            blocks.append(
                pd.core.internals.make_block(
                    pd.core.arrays.DatetimeArray(block_data), placement=binfo.cids
                )
            )
        else:
            raise ValueError(f"unknown dt: {binfo.dt}")

    block_manager = pd.core.internals.BlockManager(
        blocks, [pd.Index(headers), pd.RangeIndex(start=0, stop=nrows, step=1)]
    )
    df = pd.DataFrame(block_manager)
    return df<|MERGE_RESOLUTION|>--- conflicted
+++ resolved
@@ -3,11 +3,8 @@
 from .connectorx import (
     read_sql as _read_sql,
     partition_sql as _partition_sql,
-<<<<<<< HEAD
     read_sql2 as _read_sql2,
-=======
     get_meta as _get_meta,
->>>>>>> c76d5934
 )
 
 try:
