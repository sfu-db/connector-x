[tool.poetry]
authors = ["SFU Database System Lab <dsl.cs.sfu@gmail.com>"] 
classifiers = [
  "Development Status :: 4 - Beta",
  "Topic :: Software Development :: Build Tools",
  "Environment :: Console",
  "Operating System :: OS Independent",
  "Intended Audience :: Science/Research",
  "Intended Audience :: Developers",
  "Intended Audience :: Financial and Insurance Industry",
  "Intended Audience :: Healthcare Industry",
  "Topic :: Scientific/Engineering",
  "Framework :: IPython",
] 
description = "Load data from databases to dataframes, the fastest way." 
keywords = ["read_sql"] 
license = "MIT" 
maintainers = ["Weiyuan Wu <youngw@sfu.ca>"] 
name = "connectorx" 
readme = "README.md" # Markdown files are supported
<<<<<<< HEAD
version = "0.3.1" 
=======
version = "0.3.2-alpha.1" 
>>>>>>> f060ede0

[project]
name = "connectorx" # Target file name of maturin build
readme = "README.md"
license = { text = "MIT" }

[tool.poetry.dependencies]
dask = {version = "^2021", optional = true, extras = ["dataframe"]}
modin = {version = ">=0.10", optional = true}
numpy = ">=1.21.5"
pandas = {version = "^1", optional = true}
polars = {version = ">=0.8", optional = true}
pyarrow = {version = ">=4", optional = true}
python = ">=3.8,<3.12"

[tool.poetry.extras]
all = ["dask", "pandas", "modin", "polars", "pyarrow"]
dask = ["dask", "pandas"]
modin = ["modin", "pandas"]
pandas = ["pandas"]
polars = ["pyarrow", "polars"]
pyarrow = ["pyarrow"]

[tool.poetry.dev-dependencies]
black = "^21.4b0"
contexttimer = "^0.3.3"
dask = {extras = ["dataframe"], version = "^2021.7.0"}
docopt = "^0.6.2"
ipython = "^7.31.1"
maturin = ">=0.12,<0.13"
modin = {extras = ["dask"], version = ">=0.10.1"}
polars = ">=0.8"
pyarrow = ">=4"
pytest = "^6.2"
pytest-benchmark = "^3.4.1"
twine = "^3.4.1"

[tool.pytest.ini_options]
minversion = "6.0"
python_functions = "test_* bench_*"
# python_files = check_*.py
# python_classes = Check
# addopts = "-ra -q"
# testpaths = [
#   "tests",
#   "integration",
# ]

[build-system]
build-backend = "maturin"
requires = ["maturin>=0.12,<0.13"]

[tool.maturin]
sdist-include = ["connectorx/*.so", "connectorx/*.pyd", "connectorx/dependencies/", "LICENSE"]<|MERGE_RESOLUTION|>--- conflicted
+++ resolved
@@ -18,11 +18,7 @@
 maintainers = ["Weiyuan Wu <youngw@sfu.ca>"] 
 name = "connectorx" 
 readme = "README.md" # Markdown files are supported
-<<<<<<< HEAD
-version = "0.3.1" 
-=======
 version = "0.3.2-alpha.1" 
->>>>>>> f060ede0
 
 [project]
 name = "connectorx" # Target file name of maturin build
