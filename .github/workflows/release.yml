--- conflicted
+++ resolved
@@ -44,12 +44,8 @@
 
       - uses: PyO3/maturin-action@v1
         with:
-<<<<<<< HEAD
-          rust-toolchain: 1.71.1
-=======
-          rust-toolchain: stable
-          maturin-version: v0.14.15
->>>>>>> 6493400d
+          rust-toolchain: stable
+          maturin-version: v0.14.15
           command: build
           args: -m connectorx-python/Cargo.toml -i python --release --manylinux 2_28 --features integrated-auth-gssapi
         env:
@@ -62,30 +58,14 @@
       # rebuild the wheel to incorporate j4rs dependencies
       - uses: PyO3/maturin-action@v1
         with:
-<<<<<<< HEAD
-          rust-toolchain: 1.71.1
-=======
-          rust-toolchain: stable
-          maturin-version: v0.14.15
->>>>>>> 6493400d
+          rust-toolchain: stable
+          maturin-version: v0.14.15
           command: build
           args: -m connectorx-python/Cargo.toml -i python --release --manylinux 2_28 --features integrated-auth-gssapi
         env:
           SQLITE3_STATIC: 1
 
-<<<<<<< HEAD
-      - uses: actions/upload-artifact@v3
-=======
-      # - uses: PyO3/maturin-action@v1
-      #   with:
-      #     maturin-version: v0.14.15
-      #     command: build
-      #     args: -m connectorx-python/Cargo.toml --target aarch64-unknown-linux-gnu -i python --release --manylinux 2_28 --features integrated-auth-gssapi
-      #   env:
-      #     SQLITE3_STATIC: 1
-
       - uses: actions/upload-artifact@v4
->>>>>>> 6493400d
         with:
           name: "ubuntu-latest-${{ matrix.python-version[1] }}"
           path: connectorx-python/target/wheels/*.whl
@@ -190,12 +170,8 @@
 
       - uses: PyO3/maturin-action@v1
         with:
-<<<<<<< HEAD
-          rust-toolchain: 1.71.1
-=======
-          rust-toolchain: stable
-          maturin-version: v0.14.15
->>>>>>> 6493400d
+          rust-toolchain: stable
+          maturin-version: v0.14.15
           command: build
           args: -m connectorx-python/Cargo.toml -i python --release ${{ matrix.features }}
         env:
@@ -208,12 +184,8 @@
       # rebuild the wheel to incorporate j4rs dependencies
       - uses: PyO3/maturin-action@v1
         with:
-<<<<<<< HEAD
-          rust-toolchain: 1.71.1
-=======
-          rust-toolchain: stable
-          maturin-version: v0.14.15
->>>>>>> 6493400d
+          rust-toolchain: stable
+          maturin-version: v0.14.15
           command: build
           args: -m connectorx-python/Cargo.toml -i python --release ${{ matrix.features }}
         env:
@@ -259,12 +231,8 @@
 
       - uses: PyO3/maturin-action@v1
         with:
-<<<<<<< HEAD
-          rust-toolchain: 1.71.1
-=======
-          rust-toolchain: stable
-          maturin-version: v0.14.15
->>>>>>> 6493400d
+          rust-toolchain: stable
+          maturin-version: v0.14.15
           command: build
           args: -m connectorx-python/Cargo.toml --target aarch64-apple-darwin -i python --release  --features integrated-auth-gssapi
         env:
@@ -277,12 +245,8 @@
       # rebuild the wheel to incorporate j4rs dependencies
       - uses: PyO3/maturin-action@v1
         with:
-<<<<<<< HEAD
-          rust-toolchain: 1.71.1
-=======
-          rust-toolchain: stable
-          maturin-version: v0.14.15
->>>>>>> 6493400d
+          rust-toolchain: stable
+          maturin-version: v0.14.15
           command: build
           args: -m connectorx-python/Cargo.toml --target aarch64-apple-darwin -i python --release  --features integrated-auth-gssapi
         env:
