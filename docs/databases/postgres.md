--- conflicted
+++ resolved
@@ -41,13 +41,9 @@
 | JSON            | object                    |                                    |
 | JSONB           | object                    |                                    |
 | ENUM            | object                    | need to convert enum column to text manually (`::text`) when using `csv` and `cursor` protocol |
-<<<<<<< HEAD
-| ltree           | object                    |                                    |
-=======
 | ltree           | object                    | binary protocol supported only after Postgres version 13 |
 | lquery          | object                    | binary protocol supported only after Postgres version 13 |
 | ltxtquery       | object                    | binary protocol supported only after Postgres version 13 |
->>>>>>> f060ede0
 | INT2[]          | object                    | list of i64                        |
 | INT4[]          | object                    | list of i64                        |
 | INT8[]          | object                    | list of i64                        |
